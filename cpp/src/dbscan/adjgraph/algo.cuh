--- conflicted
+++ resolved
@@ -24,11 +24,7 @@
 #include "../common.cuh"
 #include "pack.h"
 
-<<<<<<< HEAD
-#include <sparse/csr.h>
-=======
-#include "sparse/csr.cuh"
->>>>>>> 1e5a5dd4
+#include <sparse/csr.cuh>
 
 using namespace thrust;
 
