/*
 * Copyright (c) 2019, NVIDIA CORPORATION.
 *
 * Licensed under the Apache License, Version 2.0 (the "License");
 * you may not use this file except in compliance with the License.
 * You may obtain a copy of the License at
 *
 *     http://www.apache.org/licenses/LICENSE-2.0
 *
 * Unless required by applicable law or agreed to in writing, software
 * distributed under the License is distributed on an "AS IS" BASIS,
 * WITHOUT WARRANTIES OR CONDITIONS OF ANY KIND, either express or implied.
 * See the License for the specific language governing permissions and
 * limitations under the License.
 */

#pragma once

#include <common/cudart_utils.h>
#include <cuda_runtime.h>

namespace ML {

inline int get_device(const void *ptr) {
  cudaPointerAttributes att;
  cudaPointerGetAttributes(&att, ptr);
  return att.device;
}

inline cudaMemoryType memory_type(const void *p) {
  cudaPointerAttributes att;
  cudaError_t err = cudaPointerGetAttributes(&att, p);
  ASSERT(err == cudaSuccess || err == cudaErrorInvalidValue, "%s",
         cudaGetErrorString(err));

  if (err == cudaErrorInvalidValue) {
    // Make sure the current thread error status has been reset
    err = cudaGetLastError();
    ASSERT(err == cudaErrorInvalidValue, "%s", cudaGetErrorString(err));
  }
  return att.type;
}

<<<<<<< HEAD
=======
inline bool is_device_or_managed_type(const void *p) {
  cudaMemoryType p_memory_type = memory_type(p);
  return p_memory_type == cudaMemoryTypeDevice ||
         p_memory_type == cudaMemoryTypeManaged;
}
>>>>>>> abd8cdfc
}  // namespace ML<|MERGE_RESOLUTION|>--- conflicted
+++ resolved
@@ -41,12 +41,10 @@
   return att.type;
 }
 
-<<<<<<< HEAD
-=======
 inline bool is_device_or_managed_type(const void *p) {
   cudaMemoryType p_memory_type = memory_type(p);
   return p_memory_type == cudaMemoryTypeDevice ||
          p_memory_type == cudaMemoryTypeManaged;
 }
->>>>>>> abd8cdfc
+
 }  // namespace ML