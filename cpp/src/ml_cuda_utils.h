--- conflicted
+++ resolved
@@ -30,7 +30,6 @@
 }
 
 cudaMemoryType memory_type(const void *p) {
-<<<<<<< HEAD
         cudaPointerAttributes att;
         cudaError_t err = cudaPointerGetAttributes(&att, p);
         ASSERT(err == cudaSuccess ||
@@ -47,24 +46,4 @@
         return att.memoryType;
     #endif
   }
-}
-=======
-  cudaPointerAttributes att;
-  cudaError_t err = cudaPointerGetAttributes(&att, p);
-  ASSERT(err == cudaSuccess || err == cudaErrorInvalidValue, "%s",
-         cudaGetErrorString(err));
-
-  if (err == cudaErrorInvalidValue) {
-    // Make sure the current thread error status has been reset
-    err = cudaGetLastError();
-    ASSERT(err == cudaErrorInvalidValue, "%s", cudaGetErrorString(err));
-  }
-#if CUDA_VERSION >= 10000
-  return att.type;
-#else
-  return att.memoryType;
-#endif
-}
-
-}  // namespace ML
->>>>>>> bb356cbe
+}