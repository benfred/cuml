--- conflicted
+++ resolved
@@ -235,105 +235,9 @@
   "${CMAKE_CUDA_FLAGS} -Xcudafe --diag_suppress=unrecognized_gcc_pragma")
 
 ##############################################################################
-<<<<<<< HEAD
-# - Cloning header only libraries---------------------------------------------
-
-include(ExternalProject)
-
-if(NOT CUB_IS_PART_OF_CTK)
-  ExternalProject_Add(cub
-    GIT_REPOSITORY    https://github.com/NVlabs/cub.git
-    GIT_TAG           v1.8.0
-    PREFIX            ${CUB_DIR}
-    CONFIGURE_COMMAND ""
-    BUILD_COMMAND     ""
-    INSTALL_COMMAND   ""
-  )
-endif()
-
-ExternalProject_Add(cutlass
-  GIT_REPOSITORY    https://github.com/NVIDIA/cutlass.git
-  GIT_TAG           v1.0.1
-  PREFIX            ${CUTLASS_DIR}
-  CONFIGURE_COMMAND ""
-  BUILD_COMMAND     ""
-  INSTALL_COMMAND   ""
-)
-
-# dependencies will be added in sequence, so if a new project `project_b` is added
-# after `project_a`, please add the dependency add_dependencies(project_b project_a)
-# This allows the cloning to happen sequentially, enhancing the printing at
-# compile time, helping significantly to troubleshoot build issues.
-if(NOT CUB_IS_PART_OF_CTK)
-  add_dependencies(cutlass cub)
-endif()
-
-##############################################################################
-# - FAISS Build  -------------------------------------------------------------
-
-ExternalProject_Add(faiss
-  GIT_REPOSITORY    https://github.com/facebookresearch/faiss.git
-  GIT_TAG           v1.6.1
-  CONFIGURE_COMMAND LIBS=-pthread
-                    CPPFLAGS=-w
-                    LDFLAGS=-L${CMAKE_INSTALL_PREFIX}/lib
-                            ${CMAKE_CURRENT_BINARY_DIR}/faiss/src/faiss/configure
-                            --prefix=${CMAKE_CURRENT_BINARY_DIR}/faiss
-                            --with-blas=${BLAS_LIBRARIES}
-                            --with-cuda=${CUDA_TOOLKIT_ROOT_DIR}
-                            --with-cuda-arch=${FAISS_GPU_ARCHS}
-                            -v
-  PREFIX            ${FAISS_DIR}
-  BUILD_COMMAND     ${CMAKE_MAKE_PROGRAM} -j${PARALLEL_LEVEL} VERBOSE=1
-  INSTALL_COMMAND   ${CMAKE_MAKE_PROGRAM} -s install > /dev/null
-  UPDATE_COMMAND    ""
-  BUILD_IN_SOURCE   1
-  PATCH_COMMAND     patch -p1 -N < ${CMAKE_CURRENT_SOURCE_DIR}/cmake/faiss_cuda11.patch || true
-)
-
-add_dependencies(faiss cutlass)
-
-ExternalProject_Get_Property(faiss install_dir)
-
-add_library(faisslib STATIC IMPORTED)
-
-add_dependencies(faisslib faiss)
-
-set_property(TARGET faisslib PROPERTY IMPORTED_LOCATION ${FAISS_DIR}/lib/libfaiss.a)
-
-##############################################################################
-# - treelite build -----------------------------------------------------------
-
-ExternalProject_Add(treelite
-    GIT_REPOSITORY    https://github.com/dmlc/treelite.git
-    GIT_TAG           6fd01e4f1890950bbcf9b124da24e886751bffe6
-    PREFIX            ${TREELITE_DIR}
-    CMAKE_ARGS        -DBUILD_SHARED_LIBS=OFF
-                      -DCMAKE_INSTALL_PREFIX=<INSTALL_DIR>
-                      -DENABLE_PROTOBUF=OFF
-                      -DCMAKE_PREFIX_PATH=${CMAKE_PREFIX_PATH}
-    UPDATE_COMMAND    ""
-    PATCH_COMMAND     patch -p1 -N < ${CMAKE_CURRENT_SOURCE_DIR}/cmake/treelite_protobuf.patch || true
-)
-
-add_dependencies(treelite faiss)
-
-add_library(dmlclib STATIC IMPORTED)
-add_library(treelitelib STATIC IMPORTED)
-add_library(treelite_runtimelib SHARED IMPORTED)
-
-add_dependencies(dmlclib treelite)
-add_dependencies(treelitelib treelite)
-add_dependencies(treelite_runtimelib treelite)
-
-set_property(TARGET dmlclib PROPERTY IMPORTED_LOCATION ${TREELITE_DIR}/lib/libdmlc.a)
-set_property(TARGET treelitelib PROPERTY IMPORTED_LOCATION ${TREELITE_DIR}/lib/libtreelite.a)
-set_property(TARGET treelite_runtimelib PROPERTY IMPORTED_LOCATION ${TREELITE_DIR}/lib/libtreelite_runtime.so)
-=======
 # - dependencies -------------------------------------------------------------
 
 include(cmake/Dependencies.cmake)
->>>>>>> 1d2f81e8
 
 ##############################################################################
 # - include paths ------------------------------------------------------------
@@ -346,24 +250,15 @@
   ${FAISS_DIR}/src/
   ${CMAKE_CUDA_TOOLKIT_INCLUDE_DIRECTORIES}
   ${CUTLASS_DIR}/src/cutlass
-<<<<<<< HEAD
-=======
-  ${CUB_DIR}/src/cub
   ${SPDLOG_DIR}/src/spdlog/include
->>>>>>> 1d2f81e8
   ${TREELITE_DIR}/include
   ${TREELITE_DIR}/include/fmt
   ${RAFT_DIR}/cpp/include)
 
-<<<<<<< HEAD
 if(NOT CUB_IS_PART_OF_CTK)
-  include_directories(${CUB_DIR}/src/cub)
-endif()
-
-set(PRIMS_TEST_UTILS
-    src_prims/cuda_utils.h
-    src_prims/utils.h)
-=======
+  list(APPEND CUML_INCLUDE_DIRECTORIES ${CUB_DIR}/src/cub)
+endif(NOT CUB_IS_PART_OF_CTK)
+
 set(CUML_LINK_LIBRARIES
   ${CUDA_cublas_LIBRARY}
   ${CUDA_curand_LIBRARY}
@@ -371,7 +266,6 @@
   ${CUDA_CUDART_LIBRARY}
   ${CUDA_cusparse_LIBRARY}
   ${CUDA_nvgraph_LIBRARY})
->>>>>>> 1d2f81e8
 
 ##############################################################################
 # - build libcuml++ shared library -------------------------------------------
@@ -380,8 +274,8 @@
   set(CUML_CPP_TARGET "cuml++")
 
   add_library(${CUML_CPP_TARGET} SHARED
+    src/arima/batched_arima.cu
     src/arima/batched_kalman.cu
-    src/arima/batched_arima.cu
     src/common/cumlHandle.cpp
     src/common/cuml_api.cpp
     src/common/cuML_comms_impl.cpp
@@ -411,28 +305,7 @@
     src/tsa/stationarity.cu
     src/tsne/tsne.cu
     src/tsvd/tsvd.cu
-<<<<<<< HEAD
-    #src/umap/umap.cu
-    src/arima/batched_kalman.cu
-    src/arima/batched_arima.cu
-    )
-
-  set(CUML_LINK_LIBRARIES
-    ${CUDA_cublas_LIBRARY}
-    ${CUDA_curand_LIBRARY}
-    ${CUDA_cusolver_LIBRARY}
-    ${CUDA_CUDART_LIBRARY}
-    ${CUDA_cusparse_LIBRARY}
-    #${CUDA_nvgraph_LIBRARY}
-    ${ZLIB_LIBRARIES}
-    ${Protobuf_LIBRARIES}
-    treelitelib
-    dmlclib
-    faisslib
-    )
-=======
-    src/umap/umap.cu)
->>>>>>> 1d2f81e8
+    #src/umap/umap.cu)
 
   if(OPENMP_FOUND)
     set(CUML_LINK_LIBRARIES ${CUML_LINK_LIBRARIES} OpenMP::OpenMP_CXX Threads::Threads)
