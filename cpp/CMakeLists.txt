#=============================================================================
# Copyright (c) 2018-2020, NVIDIA CORPORATION.
#
# Licensed under the Apache License, Version 2.0 (the "License");
# you may not use this file except in compliance with the License.
# You may obtain a copy of the License at
#
#     http://www.apache.org/licenses/LICENSE-2.0
#
# Unless required by applicable law or agreed to in writing, software
# distributed under the License is distributed on an "AS IS" BASIS,
# WITHOUT WARRANTIES OR CONDITIONS OF ANY KIND, either express or implied.
# See the License for the specific language governing permissions and
# limitations under the License.
#=============================================================================

set (CMAKE_FIND_NO_INSTALL_PREFIX TRUE FORCE)

cmake_minimum_required(VERSION 3.14 FATAL_ERROR)

project(CUML VERSION 0.15.0 LANGUAGES C CXX CUDA)

##############################################################################
# - build type ---------------------------------------------------------------

# Set a default build type if none was specified
set(DEFAULT_BUILD_TYPE "Release")

if(NOT CMAKE_BUILD_TYPE AND NOT CMAKE_CONFIGURATION_TYPES)
  message(STATUS "Setting build type to '${DEFAULT_BUILD_TYPE}' since none specified.")
  set(CMAKE_BUILD_TYPE "${DEFAULT_BUILD_TYPE}" CACHE
      STRING "Choose the type of build." FORCE)
  # Set the possible values of build type for cmake-gui
  set_property(CACHE CMAKE_BUILD_TYPE PROPERTY STRINGS
    "Debug" "Release")
endif()

# this is needed for clang-tidy runs
set(CMAKE_EXPORT_COMPILE_COMMANDS ON)

##############################################################################
# - User Options  ------------------------------------------------------------

set(BLAS_LIBRARIES "" CACHE STRING
    "Location of BLAS library for FAISS build.")

option(BUILD_CUML_C_LIBRARY "Build libcuml shared library. Contains the cuML C API" ON)

option(BUILD_CUML_CPP_LIBRARY "Build libcuml++ shared library" ON)

option(BUILD_CUML_TESTS "Build cuML algorithm tests" ON)

option(BUILD_CUML_MG_TESTS "Build cuML multigpu algorithm tests" OFF)

option(BUILD_PRIMS_TESTS "Build ml-prim tests" ON)

option(BUILD_CUML_EXAMPLES "Build C++ API usage examples" ON)

option(BUILD_CUML_BENCH "Build cuML C++ benchmark tests" ON)

option(BUILD_CUML_PRIMS_BENCH "Build ml-prims C++ benchmark tests" ON)

option(BUILD_CUML_STD_COMMS "Build the standard NCCL+UCX Communicator" ON)

option(BUILD_CUML_MPI_COMMS "Build the MPI+NCCL Communicator (used for testing)" OFF)

option(CMAKE_CXX11_ABI "Enable the GLIBCXX11 ABI" ON)

option(DETECT_CONDA_ENV "Enable detection of conda environment for dependencies" ON)

option(DISABLE_OPENMP "Disable OpenMP" OFF)

option(ENABLE_CUMLPRIMS_MG "Enable algorithms that use libcumlprims_mg" ON)

option(EMPTY_MARKER_KERNEL "Enable empty marker kernel after nvtxRangePop" OFF)

option(KERNEL_INFO "Enable kernel resource usage info" OFF)

option(LINE_INFO "Enable lineinfo in nvcc" OFF)

option(NVTX "Enable nvtx markers" OFF)

option(SINGLEGPU "Disable all mnmg components and comms libraries" OFF)

set(BUILD_RPATH_USE_ORIGIN "Whether to use relative paths for the build RPATH." TRUE)

set(PARALLEL_LEVEL "" CACHE STRING
    "Sub-projects parallel level for compilation. Currently only affects FAISS" )

set(GPU_ARCHS "" CACHE STRING
    "List of GPU architectures (semicolon-separated) to be compiled for.
    Pass 'ALL' if you want to compile for all supported GPU architectures.
    Empty string means to auto-detect the GPUs on the current system")


##############################################################################
# - Conda environment detection ----------------------------------------------

# conda-build conda package building detection
if("$ENV{CONDA_BUILD}" STREQUAL "1")
    message(STATUS "Detected conda-build call, CMAKE_PREFIX_PATH unchanged.")

# otherwise detecting conda environment
else("$ENV{CONDA_BUILD}" STREQUAL "1")

  if(DETECT_CONDA_ENV)

    if(DEFINED ENV{CONDA_PREFIX})
      set(CMAKE_PREFIX_PATH "$ENV{CONDA_PREFIX};${CMAKE_PREFIX_PATH}")

      message(STATUS "Detected Conda environment, CMAKE_PREFIX_PATH set to: ${CMAKE_PREFIX_PATH}")

      if (CMAKE_INSTALL_PREFIX_INITIALIZED_TO_DEFAULT)
        message(STATUS "No CMAKE_INSTALL_PREFIX argument detected, setting to: $ENV{CONDA_PREFIX}")
        set (CMAKE_INSTALL_PREFIX $ENV{CONDA_PREFIX})

      endif (CMAKE_INSTALL_PREFIX_INITIALIZED_TO_DEFAULT)

    else(DEFINED ENV{CONDA_PREFIX})
      message(STATUS "No Conda environment detected, CMAKE_PREFIX_PATH set to: ${CMAKE_PREFIX_PATH}")

    endif(DEFINED ENV{CONDA_PREFIX})

  else(DETECT_CONDA_ENV)
    message(STATUS "No Conda detection being used")

  endif(DETECT_CONDA_ENV)

endif("$ENV{CONDA_BUILD}" STREQUAL "1")


##############################################################################
# - Set options based on user defined one  -----------------------------------

# Enabling libcuml enables building libcuml++
if(BUILD_CUML_C_LIBRARY)
  set(BUILD_CUML_CPP_LIBRARY ON)
endif(BUILD_CUML_C_LIBRARY)

# Disabling libcuml++ disables building algorithm tests and examples
if(NOT BUILD_CUML_CPP_LIBRARY)
  set(BUILD_CUML_C_LIBRARY OFF)
  set(BUILD_CUML_TESTS OFF)
  set(BUILD_CUML_MG_TESTS OFF)
  set(BUILD_CUML_EXAMPLES OFF)
endif(NOT BUILD_CUML_CPP_LIBRARY)

# SingleGPU build disables cumlprims_mg and comms components
if(SINGLEGPU)
  message(STATUS "Detected SINGLEGPU build option")
  message(STATUS "Disabling Multi-GPU components and comms libraries")
  set(BUILD_CUML_MG_TESTS OFF)
  set(BUILD_CUML_STD_COMMS OFF)
  set(BUILD_CUML_MPI_COMMS OFF)
  set(ENABLE_CUMLPRIMS_MG OFF)
  set(WITH_UCX OFF)
endif(SINGLEGPU)

if(BUILD_CUML_MG_TESTS AND NOT SINGLEGPU)
  message(STATUS "Detected BUILD_CUML_MG_TESTS set to ON. Enabling BUILD_CUML_MPI_COMMS")
  set(BUILD_CUML_MPI_COMMS ON)
endif(BUILD_CUML_MG_TESTS AND NOT SINGLEGPU)

##############################################################################
# - Requirements -------------------------------------------------------------

# Create FindPackage.cmake files to use find(package) functionality for
# dependencies

add_subdirectory(${CMAKE_CURRENT_SOURCE_DIR}/cmake/templates)

GENERATE_FIND_MODULE(NAME cumlprims_mg
                     HEADER_NAME cumlprims.hpp
                     LIBRARY_NAME cumlprims
                     LOCATION cumlprims)

GENERATE_FIND_MODULE(NAME NCCL
                     HEADER_NAME nccl.h
                     LIBRARY_NAME nccl)

GENERATE_FIND_MODULE(NAME RMM
                     HEADER_NAME rmm/device_buffer.hpp
                     LIBRARY_NAME rmm)

GENERATE_FIND_MODULE(NAME UCX
                     HEADER_NAME ucp/api/ucp.h
                     LIBRARY_NAME ucp)

set(CMAKE_MODULE_PATH ${CMAKE_CURRENT_BINARY_DIR}/cmake)

# append additional directories to CMAKE_MODULE_PATH if we need other modules here

# todo: change for FindCUDAToolkit when CMake 3.17 is the minimum required
# https://github.com/rapidsai/cuml/issues/2194
find_package(CUDA 10.0 REQUIRED)

if (NOT DISABLE_OPENMP OR NOT ${DISABLE_OPENMP})
  find_package(OpenMP)
  if(OPENMP_FOUND)
    message(STATUS "OpenMP found in ${OPENMP_INCLUDE_DIRS}")
  endif(OPENMP_FOUND)
endif(NOT DISABLE_OPENMP OR NOT ${DISABLE_OPENMP})

if(NOT DEFINED BLAS_LIBRARIES)
  find_package( BLAS REQUIRED )
else()
  message(STATUS "Manually setting BLAS to ${BLAS_LIBRARIES}")
endif()


##############################################################################
# - External Dependencies-----------------------------------------------------

set(CUML_INCLUDE_DIR ${CMAKE_CURRENT_SOURCE_DIR}/include CACHE STRING
  "Path to cuml include directories")

##############################################################################
# - Compiler Options  --------------------------------------------------------

set(CMAKE_CXX_STANDARD 14)
set(CMAKE_CXX_STANDARD_REQUIRED ON)

if(CMAKE_CUDA_HOST_COMPILER)
  # If CMAKE_CUDA_HOST_COMPILER is set to a nonempty string cmake was called with the environment variable CUDAHOSTCXX set or -DCMAKE_CUDA_HOST_COMPILER
  if(NOT CMAKE_CUDA_HOST_COMPILER STREQUAL CMAKE_CXX_COMPILER)
    message(WARNING "CMAKE_CUDA_HOST_COMPILER=${CMAKE_CUDA_HOST_COMPILER} and CMAKE_CXX_COMPILER=${CMAKE_CXX_COMPILER} are inconsistent!")
  endif(NOT CMAKE_CUDA_HOST_COMPILER STREQUAL CMAKE_CXX_COMPILER)
else()
  # No attempt to set CMAKE_CUDA_HOST_COMPILER has been made. Make sure CMAKE_CXX_COMPILER is used as CUDA host compiler.
  set(CMAKE_CUDA_FLAGS "${CMAKE_CUDA_FLAGS} -ccbin ${CMAKE_CXX_COMPILER}")
endif(CMAKE_CUDA_HOST_COMPILER)

if(OPENMP_FOUND)
  message(STATUS "Building with OpenMP support")
  find_package(Threads REQUIRED)
  set(CMAKE_CUDA_FLAGS "${CMAKE_CUDA_FLAGS} -Xcompiler ${OpenMP_CXX_FLAGS}")
  set(CMAKE_CXX_FLAGS "${CMAKE_CXX_FLAGS} ${OpenMP_CXX_FLAGS}")
endif(OPENMP_FOUND)

set(CMAKE_CUDA_FLAGS "${CMAKE_CUDA_FLAGS} --expt-extended-lambda")

if(${CMAKE_VERSION} VERSION_LESS "3.17.0")
  set(CMAKE_CUDA_FLAGS "${CMAKE_CUDA_FLAGS} --std=c++14")
endif(${CMAKE_VERSION} VERSION_LESS "3.17.0")

if(LINE_INFO)
  set(CMAKE_CUDA_FLAGS "${CMAKE_CUDA_FLAGS} -lineinfo")
endif(LINE_INFO)

if(KERNEL_INFO)
  set(CMAKE_CUDA_FLAGS "${CMAKE_CUDA_FLAGS} -Xptxas=-v")
endif(KERNEL_INFO)

if(NVTX)
  set(CMAKE_CUDA_FLAGS "${CMAKE_CUDA_FLAGS} -DNVTX_ENABLED")
  set(CMAKE_CXX_FLAGS "${CMAKE_CXX_FLAGS} -DNVTX_ENABLED")
  if(EMPTY_MARKER_KERNEL)
  set(CMAKE_CUDA_FLAGS "${CMAKE_CUDA_FLAGS} -DENABLE_EMPTY_MARKER_KERNEL")
  endif(EMPTY_MARKER_KERNEL)
endif(NVTX)

if(CMAKE_BUILD_TYPE MATCHES Debug)
  set(CMAKE_CUDA_FLAGS "${CMAKE_CUDA_FLAGS} -G -g")
  set(CMAKE_CXX_FLAGS "${CMAKE_CXX_FLAGS} -g")
endif()

if("${GPU_ARCHS}" STREQUAL "")
  include(cmake/EvalGpuArchs.cmake)
  evaluate_gpu_archs(GPU_ARCHS)
endif()


# CUDA 11 onwards cub ships with CTK
if((CUDA_VERSION_MAJOR EQUAL 11) OR (CUDA_VERSION_MAJOR GREATER 11))
  set(CUB_IS_PART_OF_CTK ON)
else()
  set(CUB_IS_PART_OF_CTK OFF)
endif()

if("${GPU_ARCHS}" STREQUAL "ALL")
  set(GPU_ARCHS "60")
  if((CUDA_VERSION_MAJOR EQUAL 9) OR (CUDA_VERSION_MAJOR GREATER 9))
    set(GPU_ARCHS "${GPU_ARCHS};70")
  endif()
  if((CUDA_VERSION_MAJOR EQUAL 10) OR (CUDA_VERSION_MAJOR GREATER 10))
    set(GPU_ARCHS "${GPU_ARCHS};75")
  endif()
  if((CUDA_VERSION_MAJOR EQUAL 11) OR (CUDA_VERSION_MAJOR GREATER 11))
    set(GPU_ARCHS "${GPU_ARCHS};80")
  endif()
endif()

message("-- Building for GPU_ARCHS = ${GPU_ARCHS}")

foreach(arch ${GPU_ARCHS})
  set(CMAKE_CUDA_FLAGS "${CMAKE_CUDA_FLAGS} -gencode arch=compute_${arch},code=sm_${arch}")
  set(FAISS_GPU_ARCHS "${FAISS_GPU_ARCHS} -gencode arch=compute_${arch},code=sm_${arch}")
endforeach()

list(GET GPU_ARCHS -1 ptx)
set(CMAKE_CUDA_FLAGS "${CMAKE_CUDA_FLAGS} -gencode arch=compute_${ptx},code=compute_${ptx}")
set(FAISS_GPU_ARCHS "${FAISS_GPU_ARCHS} -gencode arch=compute_${ptx},code=compute_${ptx}")

if(CMAKE_COMPILER_IS_GNUCXX)
  if(NOT CMAKE_CXX11_ABI)
    message(STATUS "Disabling the GLIBCXX11 ABI")
    set(CMAKE_C_FLAGS "${CMAKE_C_FLAGS} -D_GLIBCXX_USE_CXX11_ABI=0")
    set(CMAKE_CXX_FLAGS "${CMAKE_CXX_FLAGS} -D_GLIBCXX_USE_CXX11_ABI=0")
    set(CMAKE_CUDA_FLAGS "${CMAKE_CUDA_FLAGS} -Xcompiler -D_GLIBCXX_USE_CXX11_ABI=0")
  elseif(CMAKE_CXX11_ABI)
    message(STATUS "Enabling the GLIBCXX11 ABI")
  endif(NOT CMAKE_CXX11_ABI)
endif(CMAKE_COMPILER_IS_GNUCXX)

set(CMAKE_CUDA_FLAGS
  "${CMAKE_CUDA_FLAGS} -Xcudafe --diag_suppress=unrecognized_gcc_pragma")

##############################################################################
# - dependencies -------------------------------------------------------------

include(cmake/Dependencies.cmake)

##############################################################################
# - include paths ------------------------------------------------------------

set(CUML_INCLUDE_DIRECTORIES
  ${CUML_INCLUDE_DIR}
  ${CMAKE_CURRENT_SOURCE_DIR}/src
  ${CMAKE_CURRENT_SOURCE_DIR}/src_prims
  ${CMAKE_CURRENT_SOURCE_DIR}/test/prims
  ${FAISS_DIR}/src/
  ${CMAKE_CUDA_TOOLKIT_INCLUDE_DIRECTORIES}
  ${CUTLASS_DIR}/src/cutlass
  ${SPDLOG_DIR}/src/spdlog/include
<<<<<<< HEAD
  ${RAFT_DIR}/cpp/include)

if(NOT CUB_IS_PART_OF_CTK)
  list(APPEND CUML_INCLUDE_DIRECTORIES ${CUB_DIR}/src/cub)
endif(NOT CUB_IS_PART_OF_CTK)
=======
  ${RAFT_DIR}/cpp/include
  ${RMM_INCLUDE_DIRS}
  )
>>>>>>> 8eb2599c

set(CUML_PUBLIC_LINK_LIBRARIES
  ${CUDA_cublas_LIBRARY}
  ${CUDA_curand_LIBRARY}
  ${CUDA_cusolver_LIBRARY}
  ${CUDA_CUDART_LIBRARY}
  ${CUDA_cusparse_LIBRARY})

set(CUML_PRIVATE_LINK_LIBRARIES
  faisslib
  treelite::treelite
  treelite::treelite_runtime
  RMM::RMM
  )

if(ENABLE_CUMLPRIMS_MG)
  list(APPEND CUML_INCLUDE_DIRECTORIES
       ${cumlprims_mg_INCLUDE_DIRS})

  list(APPEND CUML_PRIVATE_LINK_LIBRARIES
<<<<<<< HEAD
       CUMLPRIMS_MG::CUMLPRIMS_MG)
=======
       cumlprims_mg::cumlprims_mg)

>>>>>>> 8eb2599c
endif(ENABLE_CUMLPRIMS_MG)

##############################################################################
# - build libcuml++ shared library -------------------------------------------

if(BUILD_CUML_CPP_LIBRARY)
  set(CUML_CPP_TARGET "cuml++")

  # single GPU components
  add_library(${CUML_CPP_TARGET} SHARED
    src/arima/batched_arima.cu
    src/arima/batched_kalman.cu
    src/common/cumlHandle.cpp
    src/common/cuml_api.cpp
    src/common/cuML_comms_impl.cpp
    src/common/logger.cpp
    src/common/nvtx.cu
    src/comms/cuML_comms_test.cpp
    src/datasets/make_arima.cu
    src/datasets/make_blobs.cu
    src/datasets/make_regression.cu
    src/dbscan/dbscan.cu
    src/decisiontree/decisiontree.cu
    src/fil/fil.cu
    src/fil/infer.cu
    src/glm/glm.cu
    src/holtwinters/holtwinters.cu
    src/kmeans/kmeans.cu
    src/knn/knn.cu
    src/metrics/metrics.cu
    src/metrics/trustworthiness.cu
    src/pca/pca.cu
    src/randomforest/randomforest.cu
    src/random_projection/rproj.cu
    src/solver/solver.cu
    src/spectral/spectral.cu
    src/svm/svc.cu
    src/svm/svr.cu
    src/svm/ws_util.cu
    src/tsa/auto_arima.cu
    src/tsa/stationarity.cu
    src/tsne/tsne.cu
    src/tsvd/tsvd.cu
    src/umap/umap.cu)

  # mnmg components

  if(NOT SINGLEGPU)
    target_sources(${CUML_CPP_TARGET}
      PRIVATE
        src/glm/ols_mg.cu
        src/glm/preprocess_mg.cu
        src/glm/ridge_mg.cu
        src/kmeans/kmeans_mg.cu
        src/knn/knn_mg.cu
        src/knn/knn_opg_common.cu
        src/knn/knn_classify_mg.cu
        src/knn/knn_regress_mg.cu
        src/pca/pca_mg.cu
        src/pca/sign_flip_mg.cu
        src/solver/cd_mg.cu
        src/tsvd/tsvd_mg.cu
    )
  endif(NOT SINGLEGPU)

  if(OPENMP_FOUND)
    set(CUML_PUBLIC_LINK_LIBRARIES ${CUML_PUBLIC_LINK_LIBRARIES} ${OpenMP_CXX_LIB_NAMES} Threads::Threads)
  endif(OPENMP_FOUND)

  if(NVTX)
    set(CUML_PUBLIC_LINK_LIBRARIES ${CUML_PUBLIC_LINK_LIBRARIES} nvToolsExt)
    link_directories(${CUDA_TOOLKIT_ROOT_DIR}/lib64)
  endif(NVTX)

  target_include_directories(${CUML_CPP_TARGET}
    PRIVATE ${CUML_INCLUDE_DIRECTORIES})

  target_link_libraries(${CUML_CPP_TARGET}
    PUBLIC
      ${CUML_PUBLIC_LINK_LIBRARIES}
    PRIVATE
      ${CUML_PRIVATE_LINK_LIBRARIES}
  )
  # If we export the libdmlc symbols, they can lead to weird crashes with other
  # libraries that use libdmlc. This just hides the symbols internally.
  target_link_options(${CUML_CPP_TARGET} PRIVATE "-Wl,--exclude-libs,libdmlc.a")
  # same as above, but for protobuf library
  target_link_options(${CUML_CPP_TARGET} PRIVATE "-Wl,--exclude-libs,libprotobuf.a")

endif(BUILD_CUML_CPP_LIBRARY)

##############################################################################
# - build libcuml C shared library -------------------------------------------

if(BUILD_CUML_C_LIBRARY)
  set(CUML_C_TARGET "cuml")

  add_library(${CUML_C_TARGET} SHARED
    src/common/cuml_api.cpp
    src/dbscan/dbscan_api.cpp
    src/glm/glm_api.cpp
    src/holtwinters/holtwinters_api.cpp
    src/svm/svm_api.cpp)

  target_include_directories(${CUML_C_TARGET}
    PRIVATE ${CUML_INCLUDE_DIRECTORIES})

  target_link_libraries(${CUML_C_TARGET} PUBLIC ${CUML_CPP_TARGET})
endif(BUILD_CUML_C_LIBRARY)

##############################################################################
# - build test executables ---------------------------------------------------

if(BUILD_CUML_TESTS OR BUILD_CUML_MG_TESTS OR BUILD_PRIMS_TESTS)
  add_subdirectory(test ${PROJECT_BINARY_DIR}/test)
endif(BUILD_CUML_TESTS OR BUILD_CUML_MG_TESTS OR BUILD_PRIMS_TESTS)

##############################################################################
# - build comms ------------------------------------------------------------------------------

if(BUILD_CUML_STD_COMMS)
  add_subdirectory(comms/std)
endif(BUILD_CUML_STD_COMMS)

if(BUILD_CUML_MPI_COMMS)
  add_subdirectory(comms/mpi)
endif(BUILD_CUML_MPI_COMMS)

##############################################################################
# - build examples ------------------------------------------------------------------------------

if(BUILD_CUML_EXAMPLES)
  add_subdirectory(examples)
endif(BUILD_CUML_EXAMPLES)

##############################################################################
# - install targets ----------------------------------------------------------

install(TARGETS ${CUML_CPP_TARGET}
                ${CUML_C_TARGET}
        DESTINATION lib)

install(DIRECTORY ${CUML_INCLUDE_DIR}/cuml DESTINATION include)

##############################################################################
# - build benchmark executable -----------------------------------------------

if(BUILD_CUML_BENCH)
  add_subdirectory(bench ${PROJECT_BINARY_DIR}/bench)
endif(BUILD_CUML_BENCH)

##############################################################################
# - doxygen targets ----------------------------------------------------------

include(cmake/doxygen.cmake)
add_doxygen_target(IN_DOXYFILE Doxyfile.in
  OUT_DOXYFILE ${CMAKE_CURRENT_BINARY_DIR}/Doxyfile
  CWD ${CMAKE_CURRENT_BINARY_DIR})<|MERGE_RESOLUTION|>--- conflicted
+++ resolved
@@ -332,17 +332,12 @@
   ${CMAKE_CUDA_TOOLKIT_INCLUDE_DIRECTORIES}
   ${CUTLASS_DIR}/src/cutlass
   ${SPDLOG_DIR}/src/spdlog/include
-<<<<<<< HEAD
-  ${RAFT_DIR}/cpp/include)
+  ${RAFT_DIR}/cpp/include
+  ${RMM_INCLUDE_DIRS})
 
 if(NOT CUB_IS_PART_OF_CTK)
   list(APPEND CUML_INCLUDE_DIRECTORIES ${CUB_DIR}/src/cub)
 endif(NOT CUB_IS_PART_OF_CTK)
-=======
-  ${RAFT_DIR}/cpp/include
-  ${RMM_INCLUDE_DIRS}
-  )
->>>>>>> 8eb2599c
 
 set(CUML_PUBLIC_LINK_LIBRARIES
   ${CUDA_cublas_LIBRARY}
@@ -363,12 +358,7 @@
        ${cumlprims_mg_INCLUDE_DIRS})
 
   list(APPEND CUML_PRIVATE_LINK_LIBRARIES
-<<<<<<< HEAD
-       CUMLPRIMS_MG::CUMLPRIMS_MG)
-=======
        cumlprims_mg::cumlprims_mg)
-
->>>>>>> 8eb2599c
 endif(ENABLE_CUMLPRIMS_MG)
 
 ##############################################################################
