/*
 * Copyright (c) 2019-2020, NVIDIA CORPORATION.
 *
 * Licensed under the Apache License, Version 2.0 (the "License");
 * you may not use this file except in compliance with the License.
 * You may obtain a copy of the License at
 *
 *     http://www.apache.org/licenses/LICENSE-2.0
 *
 * Unless required by applicable law or agreed to in writing, software
 * distributed under the License is distributed on an "AS IS" BASIS,
 * WITHOUT WARRANTIES OR CONDITIONS OF ANY KIND, either express or implied.
 * See the License for the specific language governing permissions and
 * limitations under the License.
 */

#include <dlfcn.h>
#include <stdio.h>
#include <ucp/api/ucp.h>
#include <ucp/api/ucp_def.h>
#include <utils.h>
#include <cuml/common/logger.hpp>
#include <cuml/common/utils.hpp>

#pragma once

/**
 * Standard UCX request object that will be passed
 * around asynchronously. This object is really
 * opaque and the comms layer only cares that it
 * has been completed. Because cuml comms do not
 * initialize the ucx application context, it doesn't
 * own this object and thus it's important not to
 * modify this struct.
 */
struct ucx_context {
  int completed;
};

/**
 * Wraps the `ucx_context` request and adds a few
 * other fields for trace logging and cleanup.
 */
class ucp_request {
 public:
  struct ucx_context *req;
  bool needs_release = true;
  int other_rank = -1;
  bool is_send_request = false;
};

// by default, match the whole tag
static const ucp_tag_t default_tag_mask = -1;

// Only match the passed in tag, not the rank. This
// enables simulated multi-cast.
static const ucp_tag_t any_rank_tag_mask = 0xFFFF0000;

// Per the MPI API, receiving from a rank of -1 denotes receiving
// from any rank that used the expected tag.
static const int UCP_ANY_RANK = -1;

/**
 * @brief Asynchronous send callback sets request to completed
 */
static void send_callback(void *request, ucs_status_t status) {
  struct ucx_context *context = (struct ucx_context *)request;
  context->completed = 1;
}

/**
 * @brief Asynchronous recv callback sets request to completed
 */
static void recv_callback(void *request, ucs_status_t status,
                          ucp_tag_recv_info_t *info) {
  struct ucx_context *context = (struct ucx_context *)request;
  context->completed = 1;
}

/**
 * Helper class for managing `dlopen` state and
 * interacting with ucp.
 */
class comms_ucp_handler {
 public:
  comms_ucp_handler() {
    load_ucp_handle();
    load_send_func();
    load_recv_func();
    load_free_req_func();
    load_print_info_func();
    load_worker_progress_func();
  }

  ~comms_ucp_handler() { dlclose(ucp_handle); }

 private:
  void *ucp_handle;

  ucs_status_ptr_t (*send_func)(ucp_ep_h, const void *, size_t, ucp_datatype_t,
                                ucp_tag_t, ucp_send_callback_t);
  ucs_status_ptr_t (*recv_func)(ucp_worker_h, void *, size_t count,
                                ucp_datatype_t datatype, ucp_tag_t, ucp_tag_t,
                                ucp_tag_recv_callback_t);
  void (*print_info_func)(ucp_ep_h, FILE *);
  void (*req_free_func)(void *);
  int (*worker_progress_func)(ucp_worker_h);
  void load_ucp_handle() {
    ucp_handle = dlopen("libucp.so", RTLD_LAZY | RTLD_NOLOAD | RTLD_NODELETE);
    if (!ucp_handle) {
      ucp_handle = dlopen("libucp.so", RTLD_LAZY | RTLD_NODELETE);
      ASSERT(ucp_handle, "Cannot open UCX library: %s\n", dlerror());
    }
    dlerror();
  }

  void assert_dlerror() {
    char *error = dlerror();
    ASSERT(error == NULL, "Error loading function symbol: %s\n", error);
  }

  void load_send_func() {
    send_func = (ucs_status_ptr_t(*)(
      ucp_ep_h, const void *, size_t, ucp_datatype_t, ucp_tag_t,
      ucp_send_callback_t))dlsym(ucp_handle, "ucp_tag_send_nb");
    assert_dlerror();
  }

  void load_free_req_func() {
    req_free_func =
      (void (*)(void *request))dlsym(ucp_handle, "ucp_request_free");
    assert_dlerror();
  }

  void load_print_info_func() {
    print_info_func =
      (void (*)(ucp_ep_h, FILE *))dlsym(ucp_handle, "ucp_ep_print_info");
    assert_dlerror();
  }

  void load_worker_progress_func() {
    worker_progress_func =
      (int (*)(ucp_worker_h))dlsym(ucp_handle, "ucp_worker_progress");
    assert_dlerror();
  }

  void load_recv_func() {
    recv_func = (ucs_status_ptr_t(*)(
      ucp_worker_h, void *, size_t, ucp_datatype_t, ucp_tag_t, ucp_tag_t,
      ucp_tag_recv_callback_t))dlsym(ucp_handle, "ucp_tag_recv_nb");
    assert_dlerror();
  }

  ucp_tag_t build_message_tag(int rank, int tag) const {
    // keeping the rank in the lower bits enables debugging.
    return ((uint32_t)tag << 31) | (uint32_t)rank;
  }

 public:
  int ucp_progress(ucp_worker_h worker) const {
    return (*(worker_progress_func))(worker);
  }

  /**
   * @brief Frees any memory underlying the given ucp request object
   */
  void free_ucp_request(ucp_request *request) const {
    if (request->needs_release) {
      request->req->completed = 0;
      (*(req_free_func))(request->req);
    }
    free(request);
  }

<<<<<<< HEAD
  /**
   * @brief Asynchronously send data to the given endpoint using the given tag
=======
/**
 * @brief Asynchronously send data to the given endpoint using the given tag
 */
struct ucp_request *ucp_isend(struct comms_ucp_handle *ucp_handle,
                              ucp_ep_h ep_ptr, const void *buf, int size,
                              int tag, ucp_tag_t tag_mask, int rank) {
  ucp_tag_t ucp_tag = build_message_tag(rank, tag);

  CUML_LOG_DEBUG("Sending tag: %ld", ucp_tag);

  ucs_status_ptr_t send_result = (*(ucp_handle->send_func))(
    ep_ptr, buf, size, ucp_dt_make_contig(1), ucp_tag, send_handle);
  struct ucx_context *ucp_req = (struct ucx_context *)send_result;
  struct ucp_request *req = (struct ucp_request *)malloc(sizeof(ucp_request));
  if (UCS_PTR_IS_ERR(send_result)) {
    ASSERT(!UCS_PTR_IS_ERR(send_result),
           "unable to send UCX data message (%d)\n",
           UCS_PTR_STATUS(send_result));
    /**
   * If the request didn't fail, but it's not OK, it is in flight.
   * Expect the handler to be invoked
>>>>>>> aa6a6965
   */
  void ucp_isend(ucp_request *req, ucp_ep_h ep_ptr, const void *buf, int size,
                 int tag, ucp_tag_t tag_mask, int rank, bool verbose) const {
    ucp_tag_t ucp_tag = build_message_tag(rank, tag);

    CUML_LOG_DEBUG("Sending tag: %ld", ucp_tag);

    ucs_status_ptr_t send_result = (*(send_func))(
      ep_ptr, buf, size, ucp_dt_make_contig(1), ucp_tag, send_callback);
    struct ucx_context *ucp_req = (struct ucx_context *)send_result;
    if (UCS_PTR_IS_ERR(send_result)) {
      ASSERT(!UCS_PTR_IS_ERR(send_result),
             "unable to send UCX data message (%d)\n",
             UCS_PTR_STATUS(send_result));
      /**
     * If the request didn't fail, but it's not OK, it is in flight.
     * Expect the handler to be invoked
     */
    } else if (UCS_PTR_STATUS(send_result) != UCS_OK) {
      /**
      * If the request is OK, it's already been completed and we don't need to wait on it.
      * The request will be a nullptr, however, so we need to create a new request
      * and set it to completed to make the "waitall()" function work properly.
      */
      req->needs_release = true;
    } else {
      req->needs_release = false;
    }

    req->other_rank = rank;
    req->is_send_request = true;
    req->req = ucp_req;
  }

  /**
   * @brief Asynchronously receive data from given endpoint with the given tag.
   */
  void ucp_irecv(ucp_request *req, ucp_worker_h worker, ucp_ep_h ep_ptr,
                 void *buf, int size, int tag, ucp_tag_t tag_mask,
                 int sender_rank, bool verbose) const {
    ucp_tag_t ucp_tag = build_message_tag(sender_rank, tag);

<<<<<<< HEAD
    CUML_LOG_DEBUG("%d: Receiving tag: %ld", ucp_tag);

    ucs_status_ptr_t recv_result =
      (*(recv_func))(worker, buf, size, ucp_dt_make_contig(1), ucp_tag,
                     tag_mask, recv_callback);

    struct ucx_context *ucp_req = (struct ucx_context *)recv_result;

    req->req = ucp_req;
    req->needs_release = true;
    req->is_send_request = false;
    req->other_rank = sender_rank;

    ASSERT(!UCS_PTR_IS_ERR(recv_result),
           "unable to receive UCX data message (%d)\n",
           UCS_PTR_STATUS(recv_result));
  }
};
=======
/**
 * @brief Asynchronously receive data from given endpoint with the given tag.
 */
struct ucp_request *ucp_irecv(struct comms_ucp_handle *ucp_handle,
                              ucp_worker_h worker, ucp_ep_h ep_ptr, void *buf,
                              int size, int tag, ucp_tag_t tag_mask,
                              int sender_rank) {
  ucp_tag_t ucp_tag = build_message_tag(sender_rank, tag);

  CUML_LOG_DEBUG("%d: Receiving tag: %ld", ucp_tag);

  ucs_status_ptr_t recv_result = (*(ucp_handle->recv_func))(
    worker, buf, size, ucp_dt_make_contig(1), ucp_tag, tag_mask, recv_handle);
  struct ucx_context *ucp_req = (struct ucx_context *)recv_result;

  struct ucp_request *req = (struct ucp_request *)malloc(sizeof(ucp_request));

  req->req = ucp_req;
  req->needs_release = true;
  req->is_send_request = false;
  req->other_rank = sender_rank;

  ASSERT(!UCS_PTR_IS_ERR(recv_result),
         "unable to receive UCX data message (%d)\n",
         UCS_PTR_STATUS(recv_result));
  return req;
}
>>>>>>> aa6a6965
<|MERGE_RESOLUTION|>--- conflicted
+++ resolved
@@ -172,35 +172,11 @@
     free(request);
   }
 
-<<<<<<< HEAD
   /**
    * @brief Asynchronously send data to the given endpoint using the given tag
-=======
-/**
- * @brief Asynchronously send data to the given endpoint using the given tag
- */
-struct ucp_request *ucp_isend(struct comms_ucp_handle *ucp_handle,
-                              ucp_ep_h ep_ptr, const void *buf, int size,
-                              int tag, ucp_tag_t tag_mask, int rank) {
-  ucp_tag_t ucp_tag = build_message_tag(rank, tag);
-
-  CUML_LOG_DEBUG("Sending tag: %ld", ucp_tag);
-
-  ucs_status_ptr_t send_result = (*(ucp_handle->send_func))(
-    ep_ptr, buf, size, ucp_dt_make_contig(1), ucp_tag, send_handle);
-  struct ucx_context *ucp_req = (struct ucx_context *)send_result;
-  struct ucp_request *req = (struct ucp_request *)malloc(sizeof(ucp_request));
-  if (UCS_PTR_IS_ERR(send_result)) {
-    ASSERT(!UCS_PTR_IS_ERR(send_result),
-           "unable to send UCX data message (%d)\n",
-           UCS_PTR_STATUS(send_result));
-    /**
-   * If the request didn't fail, but it's not OK, it is in flight.
-   * Expect the handler to be invoked
->>>>>>> aa6a6965
    */
   void ucp_isend(ucp_request *req, ucp_ep_h ep_ptr, const void *buf, int size,
-                 int tag, ucp_tag_t tag_mask, int rank, bool verbose) const {
+                 int tag, ucp_tag_t tag_mask, int rank) const {
     ucp_tag_t ucp_tag = build_message_tag(rank, tag);
 
     CUML_LOG_DEBUG("Sending tag: %ld", ucp_tag);
@@ -237,10 +213,9 @@
    */
   void ucp_irecv(ucp_request *req, ucp_worker_h worker, ucp_ep_h ep_ptr,
                  void *buf, int size, int tag, ucp_tag_t tag_mask,
-                 int sender_rank, bool verbose) const {
+                 int sender_rank) const {
     ucp_tag_t ucp_tag = build_message_tag(sender_rank, tag);
 
-<<<<<<< HEAD
     CUML_LOG_DEBUG("%d: Receiving tag: %ld", ucp_tag);
 
     ucs_status_ptr_t recv_result =
@@ -258,33 +233,4 @@
            "unable to receive UCX data message (%d)\n",
            UCS_PTR_STATUS(recv_result));
   }
-};
-=======
-/**
- * @brief Asynchronously receive data from given endpoint with the given tag.
- */
-struct ucp_request *ucp_irecv(struct comms_ucp_handle *ucp_handle,
-                              ucp_worker_h worker, ucp_ep_h ep_ptr, void *buf,
-                              int size, int tag, ucp_tag_t tag_mask,
-                              int sender_rank) {
-  ucp_tag_t ucp_tag = build_message_tag(sender_rank, tag);
-
-  CUML_LOG_DEBUG("%d: Receiving tag: %ld", ucp_tag);
-
-  ucs_status_ptr_t recv_result = (*(ucp_handle->recv_func))(
-    worker, buf, size, ucp_dt_make_contig(1), ucp_tag, tag_mask, recv_handle);
-  struct ucx_context *ucp_req = (struct ucx_context *)recv_result;
-
-  struct ucp_request *req = (struct ucp_request *)malloc(sizeof(ucp_request));
-
-  req->req = ucp_req;
-  req->needs_release = true;
-  req->is_send_request = false;
-  req->other_rank = sender_rank;
-
-  ASSERT(!UCS_PTR_IS_ERR(recv_result),
-         "unable to receive UCX data message (%d)\n",
-         UCS_PTR_STATUS(recv_result));
-  return req;
-}
->>>>>>> aa6a6965
+};