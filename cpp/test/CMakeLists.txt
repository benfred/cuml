#=============================================================================
# Copyright (c) 2018-2023, NVIDIA CORPORATION.
#
# Licensed under the Apache License, Version 2.0 (the "License");
# you may not use this file except in compliance with the License.
# You may obtain a copy of the License at
#
#     http://www.apache.org/licenses/LICENSE-2.0
#
# Unless required by applicable law or agreed to in writing, software
# distributed under the License is distributed on an "AS IS" BASIS,
# WITHOUT WARRANTIES OR CONDITIONS OF ANY KIND, either express or implied.
# See the License for the specific language governing permissions and
# limitations under the License.
#=============================================================================

function(ConfigureTest)

  set(options OPTIONAL CUMLPRIMS MPI ML_INCLUDE RAFT_DISTRIBUTED)
  set(oneValueArgs PREFIX NAME PATH)
  set(multiValueArgs TARGETS CONFIGURATIONS)

  cmake_parse_arguments(ConfigureTest "${options}" "${oneValueArgs}"
                          "${multiValueArgs}" ${ARGN} )

  set(TEST_NAME ${ConfigureTest_PREFIX}_${ConfigureTest_NAME})
  if(ConfigureTest_PREFIX STREQUAL "PRIMS")
    set(TEST_INSTALL_PATH bin/gtests/libcuml_prims)
  else()
    set(TEST_INSTALL_PATH bin/gtests/libcuml)
  endif()

  add_executable(${TEST_NAME} ${ConfigureTest_PATH})

  target_link_libraries(${TEST_NAME}
  PRIVATE
    ${CUML_CPP_TARGET}
    $<$<BOOL:BUILD_CUML_C_LIBRARY>:${CUML_C_TARGET}>
    CUDA::cublas${_ctk_static_suffix}
    CUDA::curand${_ctk_static_suffix}
    CUDA::cusolver${_ctk_static_suffix}
    CUDA::cudart${_ctk_static_suffix}
    CUDA::cusparse${_ctk_static_suffix}
    $<$<BOOL:${LINK_CUFFT}>:CUDA::cufft${_ctk_static_suffix_cufft}>
    rmm::rmm
    raft::raft
    $<$<BOOL:${CUML_RAFT_COMPILED}>:raft::compiled>
<<<<<<< HEAD
=======
    $<$<BOOL:${CUML_USE_RAFT_NN}>:faiss>
>>>>>>> 1ee3a2fc
    GTest::gtest
    GTest::gtest_main
    ${OpenMP_CXX_LIB_NAMES}
    Threads::Threads
    $<$<BOOL:${ConfigureTest_CUMLPRIMS}>:cumlprims_mg::cumlprims_mg>
    $<$<BOOL:${ConfigureTest_MPI}>:${MPI_CXX_LIBRARIES}>
    $<$<BOOL:${ConfigureTest_RAFT_DISTANCE}>:raft::distributed>
    ${TREELITE_LIBS}
    $<TARGET_NAME_IF_EXISTS:conda_env>
  )

  target_compile_options(${TEST_NAME}
        PRIVATE "$<$<COMPILE_LANGUAGE:CXX>:${CUML_CXX_FLAGS}>"
                "$<$<COMPILE_LANGUAGE:CUDA>:${CUML_CUDA_FLAGS}>"
  )

  target_include_directories(${TEST_NAME}
    PRIVATE
      $<$<BOOL:${ConfigureTest_ML_INCLUDE}>:$<BUILD_INTERFACE:${CMAKE_CURRENT_SOURCE_DIR}/../include>>
      $<$<BOOL:${ConfigureTest_ML_INCLUDE}>:$<BUILD_INTERFACE:${CMAKE_CURRENT_SOURCE_DIR}/../src>>
      $<BUILD_INTERFACE:${CMAKE_CURRENT_SOURCE_DIR}/../src_prims>
      $<BUILD_INTERFACE:${CMAKE_CURRENT_SOURCE_DIR}/prims>
  )

  add_test(NAME ${TEST_NAME} COMMAND ${TEST_NAME})

    set_target_properties(
      ${TEST_NAME}
      PROPERTIES INSTALL_RPATH "\$ORIGIN/../../../lib"
    )

    install(
      TARGETS ${TEST_NAME}
      COMPONENT testing
      DESTINATION ${TEST_INSTALL_PATH}
      EXCLUDE_FROM_ALL
    )

endfunction()


##############################################################################
# - build ml_test executable -------------------------------------------------

if(BUILD_CUML_TESTS)

  if(all_algo)
    ConfigureTest(PREFIX SG NAME LOGGER_TEST PATH sg/logger.cpp OPTIONAL ML_INCLUDE)
  endif()

  if(all_algo OR dbscan_algo)
    ConfigureTest(PREFIX SG NAME DBSCAN_TEST PATH sg/dbscan_test.cu OPTIONAL ML_INCLUDE)
  endif()

  if(all_algo OR explainer_algo)
    ConfigureTest(PREFIX SG NAME SHAP_KERNEL_TEST PATH sg/shap_kernel.cu OPTIONAL ML_INCLUDE)
  endif()

  if(all_algo OR fil_algo)
    ConfigureTest(PREFIX SG NAME FIL_CHILD_INDEX_TEST PATH sg/fil_child_index_test.cu OPTIONAL ML_INCLUDE)
    ConfigureTest(PREFIX SG NAME FIL_TEST PATH sg/fil_test.cu OPTIONAL ML_INCLUDE)
    ConfigureTest(PREFIX SG NAME FNV_HASH_TEST PATH sg/fnv_hash_test.cpp OPTIONAL ML_INCLUDE)
    ConfigureTest(PREFIX SG NAME MULTI_SUM_TEST PATH sg/multi_sum_test.cu OPTIONAL ML_INCLUDE)
  endif()

  # todo: organize linear models better
  if(all_algo OR linearregression_algo OR ridge_algo OR lasso_algo OR logisticregression_algo)
    ConfigureTest(PREFIX SG NAME OLS_TEST PATH sg/ols.cu OPTIONAL ML_INCLUDE)
    ConfigureTest(PREFIX SG NAME RIDGE_TEST PATH sg/ridge.cu OPTIONAL ML_INCLUDE)
  endif()

  if(all_algo OR genetic_algo)
    ConfigureTest(PREFIX SG NAME GENETIC_NODE_TEST PATH sg/genetic/node_test.cpp OPTIONAL ML_INCLUDE)
    ConfigureTest(PREFIX SG NAME GENETIC_PARAM_TEST PATH sg/genetic/param_test.cu OPTIONAL ML_INCLUDE)
  endif()

  if("${CMAKE_CUDA_COMPILER_VERSION}" VERSION_LESS_EQUAL "11.2")
      # An HDBSCAN gtest is failing w/ CUDA 11.2 for some reason.
      if(all_algo OR hdbscan_algo)
        ConfigureTest(PREFIX SG NAME HDBSCAN_TEST PATH sg/hdbscan_test.cu OPTIONAL ML_INCLUDE)
      endif()
  endif()


  if(all_algo OR holtwinters_algo)
    ConfigureTest(PREFIX SG NAME HOLTWINTERS_TEST PATH sg/holtwinters_test.cu OPTIONAL ML_INCLUDE)
  endif()

  if(all_algo OR knn_algo)
    ConfigureTest(PREFIX SG NAME KNN_TEST PATH sg/knn_test.cu OPTIONAL ML_INCLUDE)
  endif()

  if(all_algo OR hierarchicalclustering_algo)
    ConfigureTest(PREFIX SG NAME LINKAGE_TEST PATH sg/linkage_test.cu OPTIONAL ML_INCLUDE)
  endif()

  if(all_algo OR metrics_algo)
    ConfigureTest(PREFIX SG NAME TRUSTWORTHINESS_TEST PATH sg/trustworthiness_test.cu OPTIONAL ML_INCLUDE)
  endif()

  if(all_algo OR pca_algo)
    ConfigureTest(PREFIX SG NAME PCA_TEST PATH sg/pca_test.cu OPTIONAL ML_INCLUDE)
  endif()

  if(all_algo OR randomforest_algo)
    ConfigureTest(PREFIX SG NAME RF_TEST PATH sg/rf_test.cu OPTIONAL ML_INCLUDE)
  endif()

  if(all_algo OR randomprojection_algo)
    ConfigureTest(PREFIX SG NAME RPROJ_TEST PATH sg/rproj_test.cu OPTIONAL ML_INCLUDE)
  endif()

  # todo: separate solvers better
  if(all_algo OR solvers_algo)
    ConfigureTest(PREFIX SG NAME CD_TEST PATH sg/cd_test.cu OPTIONAL ML_INCLUDE)
    ConfigureTest(PREFIX SG NAME LARS_TEST PATH sg/lars_test.cu OPTIONAL ML_INCLUDE)
    ConfigureTest(PREFIX SG NAME QUASI_NEWTON PATH sg/quasi_newton.cu OPTIONAL ML_INCLUDE)
    ConfigureTest(PREFIX SG NAME SGD_TEST PATH sg/sgd.cu OPTIONAL ML_INCLUDE)
  endif()

  if(all_algo OR svm_algo)
    ConfigureTest(PREFIX SG NAME SVC_TEST PATH sg/svc_test.cu OPTIONAL ML_INCLUDE)
  endif()

  if(all_algo OR tsne_algo)
    ConfigureTest(PREFIX SG NAME TSNE_TEST PATH sg/tsne_test.cu OPTIONAL ML_INCLUDE)
  endif()

  if(all_algo OR tsvd_algo)
    ConfigureTest(PREFIX SG NAME TSVD_TEST PATH sg/tsvd_test.cu OPTIONAL ML_INCLUDE)
  endif()

  if(all_algo OR umap_algo)
    ConfigureTest(PREFIX SG NAME UMAP_PARAMETRIZABLE_TEST PATH sg/umap_parametrizable_test.cu OPTIONAL ML_INCLUDE)
  endif()

  if(BUILD_CUML_C_LIBRARY)
    ConfigureTest(PREFIX SG NAME HANDLE_TEST PATH sg/handle_test.cu OPTIONAL ML_INCLUDE)
  endif()

endif()

#############################################################################
# - build test_ml_mg executable ----------------------------------------------

if(BUILD_CUML_MG_TESTS)

  # This test needs to be rewritten to use the MPI comms, not the std comms, and moved
  # to RAFT: https://github.com/rapidsai/cuml/issues/5058
  #ConfigureTest(PREFIX MG NAME KMEANS_TEST PATH mg/kmeans_test.cu OPTIONAL NCCL CUMLPRIMS ML_INCLUDE)
  if(MPI_CXX_FOUND)
    # (please keep the filenames in alphabetical order)
    ConfigureTest(PREFIX MG NAME KNN_TEST PATH mg/knn.cu OPTIONAL CUMLPRIMS MPI RAFT_DISTRIBUTED ML_INCLUDE)
    ConfigureTest(PREFIX MG NAME KNN_CLASSIFY_TEST PATH mg/knn_classify.cu OPTIONAL CUMLPRIMS MPI RAFT_DISTRIBUTED ML_INCLUDE)
    ConfigureTest(PREFIX MG NAME KNN_REGRESS_TEST PATH mg/knn_regress.cu OPTIONAL CUMLPRIMS MPI RAFT_DISTRIBUTED ML_INCLUDE)
    ConfigureTest(PREFIX MG NAME MAIN_TEST PATH mg/main.cu OPTIONAL CUMLPRIMS MPI RAFT_DISTRIBUTED ML_INCLUDE)
    ConfigureTest(PREFIX MG NAME PCA_TEST PATH mg/pca.cu OPTIONAL CUMLPRIMS MPI RAFT_DISTRIBUTED ML_INCLUDE)
  else(MPI_CXX_FOUND)
   message("OpenMPI not found. Skipping MultiGPU tests '${CUML_MG_TEST_TARGET}'")
  endif()
endif()

##############################################################################
# - build prims_test executable ----------------------------------------------

if(BUILD_PRIMS_TESTS)
  # (please keep the filenames in alphabetical order)
  ConfigureTest(PREFIX PRIMS NAME ADD_SUB_DEV_SCALAR_TEST PATH prims/add_sub_dev_scalar.cu)
  ConfigureTest(PREFIX PRIMS NAME BATCHED_CSR_TEST PATH prims/batched/csr.cu)
  ConfigureTest(PREFIX PRIMS NAME BATCHED_GEMV_TEST PATH prims/batched/gemv.cu)
  ConfigureTest(PREFIX PRIMS NAME BATCHED_MAKE_SYMM_TEST PATH prims/batched/make_symm.cu)
  ConfigureTest(PREFIX PRIMS NAME BATCHED_MATRIX_TEST PATH prims/batched/matrix.cu)
  ConfigureTest(PREFIX PRIMS NAME DECOUPLED_LOOKBACK_TEST PATH prims/decoupled_lookback.cu)
  ConfigureTest(PREFIX PRIMS NAME DEVICE_UTILS_TEST PATH prims/device_utils.cu)
  ConfigureTest(PREFIX PRIMS NAME ELTWISE2D_TEST PATH prims/eltwise2d.cu)
  ConfigureTest(PREFIX PRIMS NAME FAST_INT_DIV_TEST PATH prims/fast_int_div.cu)
  ConfigureTest(PREFIX PRIMS NAME FILLNA_TEST PATH prims/fillna.cu)
  ConfigureTest(PREFIX PRIMS NAME GRID_SYNC_TEST PATH prims/grid_sync.cu)
  ConfigureTest(PREFIX PRIMS NAME HINGE_TEST PATH prims/hinge.cu)
  ConfigureTest(PREFIX PRIMS NAME JONES_TRANSFORM_TEST PATH prims/jones_transform.cu)
  ConfigureTest(PREFIX PRIMS NAME KNN_CLASSIFY_TEST PATH prims/knn_classify.cu)
  ConfigureTest(PREFIX PRIMS NAME KNN_REGRESSION_TEST PATH prims/knn_regression.cu)
  ConfigureTest(PREFIX PRIMS NAME KSELECTION_TEST PATH prims/kselection.cu)
  ConfigureTest(PREFIX PRIMS NAME LINALG_BLOCK_TEST PATH prims/linalg_block.cu)
  ConfigureTest(PREFIX PRIMS NAME LINEARREG_TEST PATH prims/linearReg.cu)
  ConfigureTest(PREFIX PRIMS NAME LOG_TEST PATH prims/log.cu)
  ConfigureTest(PREFIX PRIMS NAME LOGISTICREG_TEST PATH prims/logisticReg.cu)
  ConfigureTest(PREFIX PRIMS NAME MAKE_ARIMA_TEST PATH prims/make_arima.cu)
  ConfigureTest(PREFIX PRIMS NAME PENALTY_TEST PATH prims/penalty.cu)
  ConfigureTest(PREFIX PRIMS NAME SIGMOID_TEST PATH prims/sigmoid.cu)

endif()

##############################################################################
# - build C-API test library -------------------------------------------------

if(BUILD_CUML_C_LIBRARY)

  enable_language(C)

  add_library(${CUML_C_TEST_TARGET} SHARED
    c_api/dbscan_api_test.c
    c_api/glm_api_test.c
    c_api/holtwinters_api_test.c
    c_api/knn_api_test.c
    c_api/svm_api_test.c
  )

  target_link_libraries(${CUML_C_TEST_TARGET} PUBLIC ${CUML_C_TARGET})

endif()<|MERGE_RESOLUTION|>--- conflicted
+++ resolved
@@ -45,10 +45,6 @@
     rmm::rmm
     raft::raft
     $<$<BOOL:${CUML_RAFT_COMPILED}>:raft::compiled>
-<<<<<<< HEAD
-=======
-    $<$<BOOL:${CUML_USE_RAFT_NN}>:faiss>
->>>>>>> 1ee3a2fc
     GTest::gtest
     GTest::gtest_main
     ${OpenMP_CXX_LIB_NAMES}
