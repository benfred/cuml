<<<<<<< HEAD
/*
 * Copyright (c) 2019-2020, NVIDIA CORPORATION.
 *
 * Licensed under the Apache License, Version 2.0 (the "License");
 * you may not use this file except in compliance with the License.
 * You may obtain a copy of the License at
 *
 *     http://www.apache.org/licenses/LICENSE-2.0
 *
 * Unless required by applicable law or agreed to in writing, software
 * distributed under the License is distributed on an "AS IS" BASIS,
 * WITHOUT WARRANTIES OR CONDITIONS OF ANY KIND, either express or implied.
 * See the License for the specific language governing permissions and
 * limitations under the License.
 */

#include <common/cudart_utils.h>
#include <cuda_utils.h>
#include <gtest/gtest.h>
#include <metrics/entropy.h>
#include <algorithm>
#include <cuml/common/cuml_allocator.hpp>
#include <iostream>
#include <random>
#include "test_utils.h"

namespace MLCommon {
namespace Metrics {

struct entropyParam {
  int nElements;
  int lowerLabelRange;
  int upperLabelRange;
  double tolerance;
};

//test fixture class
template <typename T>
class entropyTest : public ::testing::TestWithParam<entropyParam> {
 protected:
  //the constructor
  void SetUp() override {
    //getting the parameters
    params = ::testing::TestWithParam<entropyParam>::GetParam();

    nElements = params.nElements;
    lowerLabelRange = params.lowerLabelRange;
    upperLabelRange = params.upperLabelRange;

    //generating random value test input
    std::vector<int> arr1(nElements, 0);
    std::random_device rd;
    std::default_random_engine dre(rd());
    std::uniform_int_distribution<int> intGenerator(lowerLabelRange,
                                                    upperLabelRange);

    std::generate(arr1.begin(), arr1.end(),
                  [&]() { return intGenerator(dre); });

    //generating the golden output
    int numUniqueClasses = upperLabelRange - lowerLabelRange + 1;

    int *p = (int *)malloc(numUniqueClasses * sizeof(int));
    memset(p, 0, numUniqueClasses * sizeof(int));

    //calculating the bincount array
    for (int i = 0; i < nElements; ++i) {
      ++p[arr1[i] - lowerLabelRange];
    }

    //calculating the aggregate entropy
    for (int i = 0; i < numUniqueClasses; ++i) {
      if (p[i])
        truthEntropy += -1 * (double(p[i]) / double(nElements)) *
                        (log(double(p[i])) - log(double(nElements)));
    }

    //allocating and initializing memory to the GPU
    CUDA_CHECK(cudaStreamCreate(&stream));
    MLCommon::allocate(clusterArray, nElements, true);
    MLCommon::updateDevice(clusterArray, &arr1[0], (int)nElements, stream);

    std::shared_ptr<MLCommon::deviceAllocator> allocator(
      new defaultDeviceAllocator);

    CUDA_CHECK(cudaStreamSynchronize(stream));
    //calling the entropy CUDA implementation
    computedEntropy =
      MLCommon::Metrics::entropy(clusterArray, nElements, lowerLabelRange,
                                 upperLabelRange, allocator, stream);
  }

  //the destructor
  void TearDown() override {
    CUDA_CHECK(cudaFree(clusterArray));

    CUDA_CHECK(cudaStreamDestroy(stream));
  }

  //declaring the data values
  entropyParam params;
  T lowerLabelRange, upperLabelRange;
  T *clusterArray = nullptr;

  int nElements = 0;
  double truthEntropy = 0;
  double computedEntropy = 0;
  cudaStream_t stream;
};

//setting test parameter values
const std::vector<entropyParam> inputs = {
  {199, 1, 10, 0.000001}, {200, 15, 100, 0.000001}, {100, 1, 20, 0.000001},
  {10, 1, 10, 0.000001},  {198, 1, 100, 0.000001},  {300, 3, 99, 0.000001},
  {199, 1, 10, 0.000001}, {200, 15, 100, 0.000001}, {100, 1, 20, 0.000001},
  {10, 1, 10, 0.000001},  {198, 1, 100, 0.000001},  {300, 3, 99, 0.000001}};

//writing the test suite
typedef entropyTest<int> entropyTestClass;
TEST_P(entropyTestClass, Result) {
  ASSERT_NEAR(computedEntropy, truthEntropy, params.tolerance);
}
INSTANTIATE_TEST_CASE_P(entropy, entropyTestClass, ::testing::ValuesIn(inputs));

}  //end namespace Metrics
}  //end namespace MLCommon
=======
/*
 * Copyright (c) 2019, NVIDIA CORPORATION.
 *
 * Licensed under the Apache License, Version 2.0 (the "License");
 * you may not use this file except in compliance with the License.
 * You may obtain a copy of the License at
 *
 *     http://www.apache.org/licenses/LICENSE-2.0
 *
 * Unless required by applicable law or agreed to in writing, software
 * distributed under the License is distributed on an "AS IS" BASIS,
 * WITHOUT WARRANTIES OR CONDITIONS OF ANY KIND, either express or implied.
 * See the License for the specific language governing permissions and
 * limitations under the License.
 */
#include <common/cudart_utils.h>
#include <gtest/gtest.h>
#include <algorithm>
#include <cuml/common/cuml_allocator.hpp>
#include <iostream>
#include <random>
#include "cuda_utils.cuh"
#include "metrics/entropy.cuh"
#include "test_utils.h"

namespace MLCommon {
namespace Metrics {

struct entropyParam {
  int nElements;
  int lowerLabelRange;
  int upperLabelRange;
  double tolerance;
};

//test fixture class
template <typename T>
class entropyTest : public ::testing::TestWithParam<entropyParam> {
 protected:
  //the constructor
  void SetUp() override {
    //getting the parameters
    params = ::testing::TestWithParam<entropyParam>::GetParam();

    nElements = params.nElements;
    lowerLabelRange = params.lowerLabelRange;
    upperLabelRange = params.upperLabelRange;

    //generating random value test input
    std::vector<int> arr1(nElements, 0);
    std::random_device rd;
    std::default_random_engine dre(rd());
    std::uniform_int_distribution<int> intGenerator(lowerLabelRange,
                                                    upperLabelRange);

    std::generate(arr1.begin(), arr1.end(),
                  [&]() { return intGenerator(dre); });

    //generating the golden output
    int numUniqueClasses = upperLabelRange - lowerLabelRange + 1;

    int *p = (int *)malloc(numUniqueClasses * sizeof(int));
    memset(p, 0, numUniqueClasses * sizeof(int));

    //calculating the bincount array
    for (int i = 0; i < nElements; ++i) {
      ++p[arr1[i] - lowerLabelRange];
    }

    //calculating the aggregate entropy
    for (int i = 0; i < numUniqueClasses; ++i) {
      if (p[i])
        truthEntropy += -1 * (double(p[i]) / double(nElements)) *
                        (log(double(p[i])) - log(double(nElements)));
    }

    //allocating and initializing memory to the GPU
    CUDA_CHECK(cudaStreamCreate(&stream));
    MLCommon::allocate(clusterArray, nElements, true);
    MLCommon::updateDevice(clusterArray, &arr1[0], (int)nElements, stream);

    std::shared_ptr<MLCommon::deviceAllocator> allocator(
      new defaultDeviceAllocator);

    CUDA_CHECK(cudaStreamSynchronize(stream));
    //calling the entropy CUDA implementation
    computedEntropy =
      MLCommon::Metrics::entropy(clusterArray, nElements, lowerLabelRange,
                                 upperLabelRange, allocator, stream);
  }

  //the destructor
  void TearDown() override {
    CUDA_CHECK(cudaFree(clusterArray));

    CUDA_CHECK(cudaStreamDestroy(stream));
  }

  //declaring the data values
  entropyParam params;
  T lowerLabelRange, upperLabelRange;
  T *clusterArray = nullptr;

  int nElements = 0;
  double truthEntropy = 0;
  double computedEntropy = 0;
  cudaStream_t stream;
};

//setting test parameter values
const std::vector<entropyParam> inputs = {
  {199, 1, 10, 0.000001}, {200, 15, 100, 0.000001}, {100, 1, 20, 0.000001},
  {10, 1, 10, 0.000001},  {198, 1, 100, 0.000001},  {300, 3, 99, 0.000001},
  {199, 1, 10, 0.000001}, {200, 15, 100, 0.000001}, {100, 1, 20, 0.000001},
  {10, 1, 10, 0.000001},  {198, 1, 100, 0.000001},  {300, 3, 99, 0.000001}};

//writing the test suite
typedef entropyTest<int> entropyTestClass;
TEST_P(entropyTestClass, Result) {
  ASSERT_NEAR(computedEntropy, truthEntropy, params.tolerance);
}
INSTANTIATE_TEST_CASE_P(entropy, entropyTestClass, ::testing::ValuesIn(inputs));

}  //end namespace Metrics
}  //end namespace MLCommon
>>>>>>> 1e5a5dd4
<|MERGE_RESOLUTION|>--- conflicted
+++ resolved
@@ -1,4 +1,3 @@
-<<<<<<< HEAD
 /*
  * Copyright (c) 2019-2020, NVIDIA CORPORATION.
  *
@@ -14,14 +13,13 @@
  * See the License for the specific language governing permissions and
  * limitations under the License.
  */
-
 #include <common/cudart_utils.h>
-#include <cuda_utils.h>
 #include <gtest/gtest.h>
-#include <metrics/entropy.h>
 #include <algorithm>
+#include <cuda_utils.cuh>
 #include <cuml/common/cuml_allocator.hpp>
 #include <iostream>
+#include <metrics/entropy.cuh>
 #include <random>
 #include "test_utils.h"
 
@@ -124,131 +122,4 @@
 INSTANTIATE_TEST_CASE_P(entropy, entropyTestClass, ::testing::ValuesIn(inputs));
 
 }  //end namespace Metrics
-}  //end namespace MLCommon
-=======
-/*
- * Copyright (c) 2019, NVIDIA CORPORATION.
- *
- * Licensed under the Apache License, Version 2.0 (the "License");
- * you may not use this file except in compliance with the License.
- * You may obtain a copy of the License at
- *
- *     http://www.apache.org/licenses/LICENSE-2.0
- *
- * Unless required by applicable law or agreed to in writing, software
- * distributed under the License is distributed on an "AS IS" BASIS,
- * WITHOUT WARRANTIES OR CONDITIONS OF ANY KIND, either express or implied.
- * See the License for the specific language governing permissions and
- * limitations under the License.
- */
-#include <common/cudart_utils.h>
-#include <gtest/gtest.h>
-#include <algorithm>
-#include <cuml/common/cuml_allocator.hpp>
-#include <iostream>
-#include <random>
-#include "cuda_utils.cuh"
-#include "metrics/entropy.cuh"
-#include "test_utils.h"
-
-namespace MLCommon {
-namespace Metrics {
-
-struct entropyParam {
-  int nElements;
-  int lowerLabelRange;
-  int upperLabelRange;
-  double tolerance;
-};
-
-//test fixture class
-template <typename T>
-class entropyTest : public ::testing::TestWithParam<entropyParam> {
- protected:
-  //the constructor
-  void SetUp() override {
-    //getting the parameters
-    params = ::testing::TestWithParam<entropyParam>::GetParam();
-
-    nElements = params.nElements;
-    lowerLabelRange = params.lowerLabelRange;
-    upperLabelRange = params.upperLabelRange;
-
-    //generating random value test input
-    std::vector<int> arr1(nElements, 0);
-    std::random_device rd;
-    std::default_random_engine dre(rd());
-    std::uniform_int_distribution<int> intGenerator(lowerLabelRange,
-                                                    upperLabelRange);
-
-    std::generate(arr1.begin(), arr1.end(),
-                  [&]() { return intGenerator(dre); });
-
-    //generating the golden output
-    int numUniqueClasses = upperLabelRange - lowerLabelRange + 1;
-
-    int *p = (int *)malloc(numUniqueClasses * sizeof(int));
-    memset(p, 0, numUniqueClasses * sizeof(int));
-
-    //calculating the bincount array
-    for (int i = 0; i < nElements; ++i) {
-      ++p[arr1[i] - lowerLabelRange];
-    }
-
-    //calculating the aggregate entropy
-    for (int i = 0; i < numUniqueClasses; ++i) {
-      if (p[i])
-        truthEntropy += -1 * (double(p[i]) / double(nElements)) *
-                        (log(double(p[i])) - log(double(nElements)));
-    }
-
-    //allocating and initializing memory to the GPU
-    CUDA_CHECK(cudaStreamCreate(&stream));
-    MLCommon::allocate(clusterArray, nElements, true);
-    MLCommon::updateDevice(clusterArray, &arr1[0], (int)nElements, stream);
-
-    std::shared_ptr<MLCommon::deviceAllocator> allocator(
-      new defaultDeviceAllocator);
-
-    CUDA_CHECK(cudaStreamSynchronize(stream));
-    //calling the entropy CUDA implementation
-    computedEntropy =
-      MLCommon::Metrics::entropy(clusterArray, nElements, lowerLabelRange,
-                                 upperLabelRange, allocator, stream);
-  }
-
-  //the destructor
-  void TearDown() override {
-    CUDA_CHECK(cudaFree(clusterArray));
-
-    CUDA_CHECK(cudaStreamDestroy(stream));
-  }
-
-  //declaring the data values
-  entropyParam params;
-  T lowerLabelRange, upperLabelRange;
-  T *clusterArray = nullptr;
-
-  int nElements = 0;
-  double truthEntropy = 0;
-  double computedEntropy = 0;
-  cudaStream_t stream;
-};
-
-//setting test parameter values
-const std::vector<entropyParam> inputs = {
-  {199, 1, 10, 0.000001}, {200, 15, 100, 0.000001}, {100, 1, 20, 0.000001},
-  {10, 1, 10, 0.000001},  {198, 1, 100, 0.000001},  {300, 3, 99, 0.000001},
-  {199, 1, 10, 0.000001}, {200, 15, 100, 0.000001}, {100, 1, 20, 0.000001},
-  {10, 1, 10, 0.000001},  {198, 1, 100, 0.000001},  {300, 3, 99, 0.000001}};
-
-//writing the test suite
-typedef entropyTest<int> entropyTestClass;
-TEST_P(entropyTestClass, Result) {
-  ASSERT_NEAR(computedEntropy, truthEntropy, params.tolerance);
-}
-INSTANTIATE_TEST_CASE_P(entropy, entropyTestClass, ::testing::ValuesIn(inputs));
-
-}  //end namespace Metrics
-}  //end namespace MLCommon
->>>>>>> 1e5a5dd4
+}  //end namespace MLCommon