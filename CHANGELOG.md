# cuML 0.14.0 (Date TBD)

## New Features
- PR #1980: prim: added a new write-only unary op prim
- PR #1867: C++: add logging interface support in cuML based spdlog
- PR #1902: Multi class inference in FIL C++ and importing multi-class forests from treelite
- PR #1906: UMAP MNMG
- PR #2067L python: wrap logging interface in cython
- PR #2083: Added dtype, order, and use_full_low_rank to MNMG `make_regression`
- PR #2074: SG and MNMG `make_classification`

## Improvements
- PR #1931: C++: enabled doxygen docs for all of the C++ codebase
- PR #1944: Support for dask_cudf.core.Series in _extract_partitions
- PR #1947: Cleaning up cmake
- PR #1927: Use Cython's `new_build_ext` (if available)
- PR #1946: Removed zlib dependency from cmake
- PR #1873: Remove usage of nvstring and nvcat from LabelEncoder
- PR #1968: Update SVC SVR with cuML Array
- PR #1972: updates to our flow to use conda-forge's clang and clang-tools packages
- PR #1974: Reduce ARIMA testing time
- PR #1984: Enable Ninja build
- PR #2016: Add capability to setup.py and build.sh to fully clean all cython build files and artifacts
- PR #2044: A cuda-memcheck helper wrapper for devs
- PR #2018: Using `cuml.dask.part_utils.extract_partitions` and removing similar, duplicated code
- PR #2019: Enable doxygen build in our nightly doc build CI script
- PR #1996: Cythonize in parallel
- PR #2032: Reduce number of tests for MBSGD to improve CI running time
- PR #2031: Encapsulating UCX-py interactions in singleton
- PR #2029: Add C++ ARIMA log-likelihood benchmark
- PR #2051: Reduce the time required to run dask pca and dask tsvd tests
- PR #1981: Using CumlArray in kNN and DistributedDataHandler in dask kNN
- PR #2053: Introduce verbosity level in C++ layer instead of boolean `verbose` flag
- PR #2047: Make internal streams non-blocking w.r.t. NULL stream
- PR #2048: Random forest testing speedup
- PR #2058: Use CumlArray in Random Projection
- PR #2068: Updating knn class probabilities to use make_monotonic instead of binary search
- PR #2062: Adding random state to UMAP mnmg tests
- PR #2064: Speed-up K-Means test
- PR #2015: Renaming .h to .cuh in solver, dbscan and svm
- PR #2080: Improved import of sparse FIL forests from treelite
- PR #2090: Upgrade C++ build to C++14 standard
- PR #2089: CI: enabled cuda-memcheck on ml-prims unit-tests during nightly build
- PR #2118: Updating SGD & mini-batch estimators to use CumlArray
- PR #2120: Speeding up dask RandomForest tests
- PR #1883: Use CumlArray in ARIMA
- PR #2135: A few optimizations to UMAP fuzzy simplicial set
- PR #1914: Change the meaning of ARIMA's intercept to match the literature
- PR #2098: Renaming .h to .cuh in decision_tree, glm, pca
- PR #2146: Remove deprecated kalman filter

## Bug Fixes
- PR #1939: Fix syntax error in cuml.common.array
- PR #1941: Remove c++ cuda flag that was getting duplicated in CMake
- PR #1971: python: Correctly honor --singlegpu option and CUML_BUILD_PATH env variable
- PR #1969: Update libcumlprims to 0.14
- PR #1973: Add missing mg files for setup.py --singlegpu flag
- PR #1993: Set `umap_transform_reproducibility` tests to xfail
- PR #2004: Refactoring the arguments to `plant()` call
- PR #2017: Fixing memory issue in weak cc prim
- PR #2028: Skipping UMAP knn reproducibility tests until we figure out why its failing in CUDA 10.2
- PR #2024: Fixed cuda-memcheck errors with sample-without-replacement prim
- PR #1540: prims: support for custom math-type used for computation inside adjusted rand index prim
- PR #2059: Make all Scipy imports conditional
- PR #2077L dask-make blobs arguments to match sklearn
- PR #2078: Ignore negative cache indices in get_vecs
- PR #2084: Fixed cuda-memcheck errors with COO unit-tests
- PR #2087: Fixed cuda-memcheck errors with dispersion prim
- PR #2096: Fixed syntax error with nightly build command for memcheck unit-tests
- PR #2115: Fixed contingency matrix prim unit-tests for computing correct golden values
- PR #2107: Fix PCA transform
- PR #2109: input_to_cuml_array __cuda_array_interface__ bugfix
- PR #2117: cuDF __array__ exception small fixes
<<<<<<< HEAD
- PR #2140: Returning self in fit model functions
=======
- PR #2144: Remove GPU arch < 60 from CMake build
- PR #2153: Added missing namespaces to some Decision Tree files
>>>>>>> 467839a1

# cuML 0.13.0 (Date TBD)

## New Features
- PR #1777: Python bindings for entropy
- PR #1742: Mean squared error implementation with cupy
- PR #1817: Confusion matrix implementation with cupy (SNSG and MNMG)
- PR #1766: Mean absolute error implementation with cupy
- PR #1766: Mean squared log error implementation with cupy
- PR #1635: cuML Array shim and configurable output added to cluster methods
- PR #1892: One hot encoder implementation with cupy
- PR #1586: Seasonal ARIMA
- PR #1683: cuml.dask make_regression
- PR #1689: Add framework for cuML Dask serializers
- PR #1709: Add `decision_function()` and `predict_proba()` for LogisticRegression
- PR #1714: Add `print_env.sh` file to gather important environment details
- PR #1750: LinearRegression CumlArray for configurable output
- PR #1767: Single GPU decomposition models configurable output
- PR #1646: Using FIL to predict in MNMG RF
- PR #1778: Make cuML Handle picklable
- PR #1738: cuml.dask refactor beginning and dask array input option for OLS, Ridge and KMeans
- PR #1874: Add predict_proba function to RF classifier
- PR #1815: Adding KNN parameter to UMAP
- PR #1978: Adding `predict_proba` function to dask RF

## Improvements
- PR #1644: Add `predict_proba()` for FIL binary classifier
- PR #1620: Pickling tests now automatically finds all model classes inheriting from cuml.Base
- PR #1637: Update to newer treelite version with XGBoost 1.0 compatibility
- PR #1632: Fix MBSGD models inheritance, they now inherits from cuml.Base
- PR #1628: Remove submodules from cuML
- PR #1755: Expose the build_treelite function for python
- PR #1649: Add the fil_sparse_format variable option to RF API
- PR #1647: storage_type=AUTO uses SPARSE for large models
- PR #1668: Update the warning statement thrown in RF when the seed is set but n_streams is not 1
- PR #1662: use of direct cusparse calls for coo2csr, instead of depending on nvgraph
- PR #1747: C++: dbscan performance improvements and cleanup
- PR #1697: Making trustworthiness batchable and using proper workspace
- PR #1721: Improving UMAP pytests
- PR #1717: Call `rmm_cupy_allocator` for CuPy allocations
- PR #1718: Import `using_allocator` from `cupy.cuda`
- PR #1723: Update RF Classifier to throw an exception for multi-class pickling
- PR #1726: Decorator to allocate CuPy arrays with RMM
- PR #1719: UMAP random seed reproducibility
- PR #1748: Test serializing `CumlArray` objects
- PR #1776: Refactoring pca/tsvd distributed
- PR #1762: Update CuPy requirement to 7
- PR #1768: C++: Different input and output types for add and subtract prims
- PR #1790: Add support for multiple seeding in k-means++
- PR #1805: Adding new Dask cuda serializers to naive bayes + a trivial perf update
- PR #1812: C++: bench: UMAP benchmark cases added
- PR #1795: Add capability to build CumlArray from bytearray/memoryview objects
- PR #1824: C++: improving the performance of UMAP algo
- PR #1816: Add ARIMA notebook
- PR #1856: Update docs for 0.13
- PR #1827: Add HPO demo Notebook
- PR #1825: `--nvtx` option in `build.sh`
- PR #1847: Update XGBoost version for CI
- PR #1837: Simplify cuML Array construction
- PR #1848: Rely on subclassing for cuML Array serialization
- PR #1866: Minimizing client memory pressure on Naive Bayes
- PR #1788: Removing complexity bottleneck in S-ARIMA
- PR #1873: Remove usage of nvstring and nvcat from LabelEncoder
- PR #1891: Additional improvements to naive bayes tree reduction

## Bug Fixes
- PR #1835 : Fix calling default RF Classification always
- PT #1904: replace cub sort
- PR #1833: Fix depth issue in shallow RF regression estimators
- PR #1770: Warn that KalmanFilter is deprecated
- PR #1775: Allow CumlArray to work with inputs that have no 'strides' in array interface
- PR #1594: Train-test split is now reproducible
- PR #1590: Fix destination directory structure for run-clang-format.py
- PR #1611: Fixing pickling errors for KNN classifier and regressor
- PR #1617: Fixing pickling issues for SVC and SVR
- PR #1634: Fix title in KNN docs
- PR #1627: Adding a check for multi-class data in RF classification
- PR #1654: Skip treelite patch if its already been applied
- PR #1661: Fix nvstring variable name
- PR #1673: Using struct for caching dlsym state in communicator
- PR #1659: TSNE - introduce 'convert_dtype' and refactor class attr 'Y' to 'embedding_'
- PR #1672: Solver 'svd' in Linear and Ridge Regressors when n_cols=1
- PR #1670: Lasso & ElasticNet - cuml Handle added
- PR #1671: Update for accessing cuDF Series pointer
- PR #1652: Support XGBoost 1.0+ models in FIL
- PR #1702: Fix LightGBM-FIL validation test
- PR #1701: test_score kmeans test passing with newer cupy version
- PR #1706: Remove multi-class bug from QuasiNewton
- PR #1699: Limit CuPy to <7.2 temporarily
- PR #1708: Correctly deallocate cuML handles in Cython
- PR #1730: Fixes to KF for test stability (mainly in CUDA 10.2)
- PR #1729: Fixing naive bayes UCX serialization problem in fit()
- PR #1749: bug fix rf classifier/regressor on seg fault in bench
- PR #1751: Updated RF documentation
- PR #1765: Update the checks for using RF GPU predict
- PR #1787: C++: unit-tests to check for RF accuracy. As well as a bug fix to improve RF accuracy
- PR #1793: Updated fil pyx to solve memory leakage issue
- PR #1810: Quickfix - chunkage in dask make_regression
- PR #1842: DistributedDataHandler not properly setting 'multiple'
- PR #1849: Critical fix in ARIMA initial estimate
- PR #1851: Fix for cuDF behavior change for multidimensional arrays
- PR #1852: Remove Thrust warnings
- PR #1868: Turning off IPC caching until it is fixed in UCX-py/UCX
- PR #1876: UMAP exponential decay parameters fix
- PR #1887: Fix hasattr for missing attributes on base models
- PR #1877: Remove resetting index in shuffling in train_test_split
- PR #1893: Updating UCX in comms to match current UCX-py
- PR #1888: Small train_test_split test fix
- PR #1899: Fix dask `extract_partitions()`, remove transformation as instance variable in PCA and TSVD and match sklearn APIs
- PR #1920: Temporarily raising threshold for UMAP reproducibility tests
- PR #1918: Create memleak fixture to skip memleak tests in CI for now
- PR #1926: Update batch matrix test margins
- PR #1925: Fix failing dask tests
- PR #1936: Update DaskRF regression test to xfail
- PR #1932: Isolating cause of make_blobs failure
- PR #1951: Dask Random forest regression CPU predict bug fix
- PR #1948: Adjust BatchedMargin margin and disable tests temporarily
- PR #1950: Fix UMAP test failure



# cuML 0.12.0 (04 Feb 2020)

## New Features
- PR #1483: prims: Fused L2 distance and nearest-neighbor prim
- PR #1494: bench: ml-prims benchmark
- PR #1514: bench: Fused L2 NN prim benchmark
- PR #1411: Cython side of MNMG OLS
- PR #1520: Cython side of MNMG Ridge Regression
- PR #1516: Suppor Vector Regression (epsilon-SVR)

## Improvements
- PR #1638: Update cuml/docs/README.md
- PR #1468: C++: updates to clang format flow to make it more usable among devs
- PR #1473: C++: lazy initialization of "costly" resources inside cumlHandle
- PR #1443: Added a new overloaded GEMM primitive
- PR #1489: Enabling deep trees using Gather tree builder
- PR #1463: Update FAISS submodule to 1.6.1
- PR #1488: Add codeowners
- PR #1432: Row-major (C-style) GPU arrays for benchmarks
- PR #1490: Use dask master instead of conda package for testing
- PR #1375: Naive Bayes & Distributed Naive Bayes
- PR #1377: Add GPU array support for FIL benchmarking
- PR #1493: kmeans: add tiling support for 1-NN computation and use fusedL2-1NN prim for L2 distance metric
- PR #1532: Update CuPy to >= 6.6 and allow 7.0
- PR #1528: Re-enabling KNN using dynamic library loading for UCX in communicator
- PR #1545: Add conda environment version updates to ci script
- PR #1541: Updates for libcudf++ Python refactor
- PR #1555: FIL-SKL, an SKLearn-based benchmark for FIL
- PR #1537: Improve pickling and scoring suppport for many models to support hyperopt
- PR #1551: Change custom kernel to cupy for col/row order transform
- PR #1533: C++: interface header file separation for SVM
- PR #1560: Helper function to allocate all new CuPy arrays with RMM memory management
- PR #1570: Relax nccl in conda recipes to >=2.4 (matching CI)
- PR #1578: Add missing function information to the cuML documenataion
- PR #1584: Add has_scipy utility function for runtime check
- PR #1583: API docs updates for 0.12
- PR #1591: Updated FIL documentation

## Bug Fixes
- PR #1470: Documentation: add make_regression, fix ARIMA section
- PR #1482: Updated the code to remove sklearn from the mbsgd stress test
- PR #1491: Update dev environments for 0.12
- PR #1512: Updating setup_cpu() in SpeedupComparisonRunner
- PR #1498: Add build.sh to code owners
- PR #1505: cmake: added correct dependencies for prims-bench build
- PR #1534: Removed TODO comment in create_ucp_listeners()
- PR #1548: Fixing umap extra unary op in knn graph
- PR #1547: Fixing MNMG kmeans score. Fixing UMAP pickling before fit(). Fixing UMAP test failures.
- PR #1557: Increasing threshold for kmeans score
- PR #1562: Increasing threshold even higher
- PR #1564: Fixed a typo in function cumlMPICommunicator_impl::syncStream
- PR #1569: Remove Scikit-learn exception and depedenncy in SVM
- PR #1575: Add missing dtype parameter in call to strides to order for CuPy 6.6 code path
- PR #1574: Updated the init file to include SVM
- PR #1589: Fixing the default value for RF and updating mnmg predict to accept cudf
- PR #1601: Fixed wrong datatype used in knn voting kernel

# cuML 0.11.0 (11 Dec 2019)

## New Features

- PR #1295: Cython side of MNMG PCA
- PR #1218: prims: histogram prim
- PR #1129: C++: Separate include folder for C++ API distribution
- PR #1282: OPG KNN MNMG Code (disabled for 0.11)
- PR #1242: Initial implementation of FIL sparse forests
- PR #1194: Initial ARIMA time-series modeling support.
- PR #1286: Importing treelite models as FIL sparse forests
- PR #1285: Fea minimum impurity decrease RF param
- PR #1301: Add make_regression to generate regression datasets
- PR #1322: RF pickling using treelite, protobuf and FIL
- PR #1332: Add option to cuml.dask make_blobs to produce dask array
- PR #1307: Add RF regression benchmark
- PR #1327: Update the code to build treelite with protobuf
- PR #1289: Add Python benchmarking support for FIL
- PR #1371: Cython side of MNMG tSVD
- PR #1386: Expose SVC decision function value

## Improvements
- PR #1170: Use git to clone subprojects instead of git submodules
- PR #1239: Updated the treelite version
- PR #1225: setup.py clone dependencies like cmake and correct include paths
- PR #1224: Refactored FIL to prepare for sparse trees
- PR #1249: Include libcuml.so C API in installed targets
- PR #1259: Conda dev environment updates and use libcumlprims current version in CI
- PR #1277: Change dependency order in cmake for better printing at compile time
- PR #1264: Add -s flag to GPU CI pytest for better error printing
- PR #1271: Updated the Ridge regression documentation
- PR #1283: Updated the cuMl docs to include MBSGD and adjusted_rand_score
- PR #1300: Lowercase parameter versions for FIL algorithms
- PR #1312: Update CuPy to version 6.5 and use conda-forge channel
- PR #1336: Import SciKit-Learn models into FIL
- PR #1314: Added options needed for ASVDb output (CUDA ver, etc.), added option
  to select algos
- PR #1335: Options to print available algorithms and datasets
  in the Python benchmark
- PR #1338: Remove BUILD_ABI references in CI scripts
- PR #1340: Updated unit tests to uses larger dataset
- PR #1351: Build treelite temporarily for GPU CI testing of FIL Scikit-learn
  model importing
- PR #1367: --test-split benchmark parameter for train-test split
- PR #1360: Improved tests for importing SciKit-Learn models into FIL
- PR #1368: Add --num-rows benchmark command line argument
- PR #1351: Build treelite temporarily for GPU CI testing of FIL Scikit-learn model importing
- PR #1366: Modify train_test_split to use CuPy and accept device arrays
- PR #1258: Documenting new MPI communicator for multi-node multi-GPU testing
- PR #1345: Removing deprecated should_downcast argument
- PR #1362: device_buffer in UMAP + Sparse prims
- PR #1376: AUTO value for FIL algorithm
- PR #1408: Updated pickle tests to delete the pre-pickled model to prevent pointer leakage
- PR #1357: Run benchmarks multiple times for CI
- PR #1382: ARIMA optimization: move functions to C++ side
- PR #1392: Updated RF code to reduce duplication of the code
- PR #1444: UCX listener running in its own isolated thread
- PR #1445: Improved performance of FIL sparse trees
- PR #1431: Updated API docs
- PR #1441: Remove unused CUDA conda labels
- PR #1439: Match sklearn 0.22 default n_estimators for RF and fix test errors
- PR #1461: Add kneighbors to API docs

## Bug Fixes
- PR #1281: Making rng.h threadsafe
- PR #1212: Fix cmake git cloning always running configure in subprojects
- PR #1261: Fix comms build errors due to cuml++ include folder changes
- PR #1267: Update build.sh for recent change of building comms in main CMakeLists
- PR #1278: Removed incorrect overloaded instance of eigJacobi
- PR #1302: Updates for numba 0.46
- PR #1313: Updated the RF tests to set the seed and n_streams
- PR #1319: Using machineName arg passed in instead of default for ASV reporting
- PR #1326: Fix illegal memory access in make_regression (bounds issue)
- PR #1330: Fix C++ unit test utils for better handling of differences near zero
- PR #1342: Fix to prevent memory leakage in Lasso and ElasticNet
- PR #1337: Fix k-means init from preset cluster centers
- PR #1354: Fix SVM gamma=scale implementation
- PR #1344: Change other solver based methods to create solver object in init
- PR #1373: Fixing a few small bugs in make_blobs and adding asserts to pytests
- PR #1361: Improve SMO error handling
- PR #1384: Lower expectations on batched matrix tests to prevent CI failures
- PR #1380: Fix memory leaks in ARIMA
- PR #1391: Lower expectations on batched matrix tests even more
- PR #1394: Warning added in svd for cuda version 10.1
- PR #1407: Resolved RF predict issues and updated RF docstring
- PR #1401: Patch for lbfgs solver for logistic regression with no l1 penalty
- PR #1416: train_test_split numba and rmm device_array output bugfix
- PR #1419: UMAP pickle tests are using wrong n_neighbors value for trustworthiness
- PR #1438: KNN Classifier to properly return Dataframe with Dataframe input
- PR #1425: Deprecate seed and use random_state similar to Scikit-learn in train_test_split
- PR #1458: Add joblib as an explicit requirement
- PR #1474: Defer knn mnmg to 0.12 nightly builds and disable ucx-py dependency

# cuML 0.10.0 (16 Oct 2019)

## New Features
- PR #1148: C++ benchmark tool for c++/CUDA code inside cuML
- PR #1071: Selective eigen solver of cuSolver
- PR #1073: Updating RF wrappers to use FIL for GPU accelerated prediction
- PR #1104: CUDA 10.1 support
- PR #1113: prims: new batched make-symmetric-matrix primitive
- PR #1112: prims: new batched-gemv primitive
- PR #855: Added benchmark tools
- PR #1149 Add YYMMDD to version tag for nightly conda packages
- PR #892: General Gram matrices prim
- PR #912: Support Vector Machine
- PR #1274: Updated the RF score function to use GPU predict

## Improvements
- PR #961: High Peformance RF; HIST algo
- PR #1028: Dockerfile updates after dir restructure. Conda env yaml to add statsmodels as a dependency
- PR #1047: Consistent OPG interface for kmeans, based on internal libcumlprims update
- PR #763: Add examples to train_test_split documentation
- PR #1093: Unified inference kernels for different FIL algorithms
- PR #1076: Paying off some UMAP / Spectral tech debt.
- PR #1086: Ensure RegressorMixin scorer uses device arrays
- PR #1110: Adding tests to use default values of parameters of the models
- PR #1108: input_to_host_array function in input_utils for input processing to host arrays
- PR #1114: K-means: Exposing useful params, removing unused params, proxying params in Dask
- PR #1138: Implementing ANY_RANK semantics on irecv
- PR #1142: prims: expose separate InType and OutType for unaryOp and binaryOp
- PR #1115: Moving dask_make_blobs to cuml.dask.datasets. Adding conversion to dask.DataFrame
- PR #1136: CUDA 10.1 CI updates
- PR #1135: K-means: add boundary cases for kmeans||, support finer control with convergence
- PR #1163: Some more correctness improvements. Better verbose printing
- PR #1165: Adding except + in all remaining cython
- PR #1186: Using LocalCUDACluster Pytest fixture
- PR #1173: Docs: Barnes Hut TSNE documentation
- PR #1176: Use new RMM API based on Cython
- PR #1219: Adding custom bench_func and verbose logging to cuml.benchmark
- PR #1247: Improved MNMG RF error checking

## Bug Fixes

- PR #1231: RF respect number of cuda streams from cuml handle
- PR #1230: Rf bugfix memleak in regression
- PR #1208: compile dbscan bug
- PR #1016: Use correct libcumlprims version in GPU CI
- PR #1040: Update version of numba in development conda yaml files
- PR #1043: Updates to accomodate cuDF python code reorganization
- PR #1044: Remove nvidia driver installation from ci/cpu/build.sh
- PR #991: Barnes Hut TSNE Memory Issue Fixes
- PR #1075: Pinning Dask version for consistent CI results
- PR #990: Barnes Hut TSNE Memory Issue Fixes
- PR #1066: Using proper set of workers to destroy nccl comms
- PR #1072: Remove pip requirements and setup
- PR #1074: Fix flake8 CI style check
- PR #1087: Accuracy improvement for sqrt/log in RF max_feature
- PR #1088: Change straggling numba python allocations to use RMM
- PR #1106: Pinning Distributed version to match Dask for consistent CI results
- PR #1116: TSNE CUDA 10.1 Bug Fixes
- PR #1132: DBSCAN Batching Bug Fix
- PR #1162: DASK RF random seed bug fix
- PR #1164: Fix check_dtype arg handling for input_to_dev_array
- PR #1171: SVM prediction bug fix
- PR #1177: Update dask and distributed to 2.5
- PR #1204: Fix SVM crash on Turing
- PR #1199: Replaced sprintf() with snprintf() in THROW()
- PR #1205: Update dask-cuda in yml envs
- PR #1211: Fixing Dask k-means transform bug and adding test
- PR #1236: Improve fix for SMO solvers potential crash on Turing
- PR #1251: Disable compiler optimization for CUDA 10.1 for distance prims
- PR #1260: Small bugfix for major conversion in input_utils
- PR #1276: Fix float64 prediction crash in test_random_forest

# cuML 0.9.0 (21 Aug 2019)

## New Features

- PR #894: Convert RF to treelite format
- PR #826: Jones transformation of params for ARIMA models timeSeries ml-prim
- PR #697: Silhouette Score metric ml-prim
- PR #674: KL Divergence metric ml-prim
- PR #787: homogeneity, completeness and v-measure metrics ml-prim
- PR #711: Mutual Information metric ml-prim
- PR #724: Entropy metric ml-prim
- PR #766: Expose score method based on inertia for KMeans
- PR #823: prims: cluster dispersion metric
- PR #816: Added inverse_transform() for LabelEncoder
- PR #789: prims: sampling without replacement
- PR #813: prims: Col major istance prim
- PR #635: Random Forest & Decision Tree Regression (Single-GPU)
- PR #819: Forest Inferencing Library (FIL)
- PR #829: C++: enable nvtx ranges
- PR #835: Holt-Winters algorithm
- PR #837: treelite for decision forest exchange format
- PR #871: Wrapper for FIL
- PR #870: make_blobs python function
- PR #881: wrappers for accuracy_score and adjusted_rand_score functions
- PR #840: Dask RF classification and regression
- PR #870: make_blobs python function
- PR #879: import of treelite models to FIL
- PR #892: General Gram matrices prim
- PR #883: Adding MNMG Kmeans
- PR #930: Dask RF
- PR #882: TSNE - T-Distributed Stochastic Neighbourhood Embedding
- PR #624: Internals API & Graph Based Dimensionality Reductions Callback
- PR #926: Wrapper for FIL
- PR #994: Adding MPI comm impl for testing / benchmarking MNMG CUDA
- PR #960: Enable using libcumlprims for MG algorithms/prims

## Improvements
- PR #822: build: build.sh update to club all make targets together
- PR #807: Added development conda yml files
- PR #840: Require cmake >= 3.14
- PR #832: Stateless Decision Tree and Random Forest API
- PR #857: Small modifications to comms for utilizing IB w/ Dask
- PR #851: Random forest Stateless API wrappers
- PR #865: High Performance RF
- PR #895: Pretty prints arguments!
- PR #920: Add an empty marker kernel for tracing purposes
- PR #915: syncStream added to cumlCommunicator
- PR #922: Random Forest support in FIL
- PR #911: Update headers to credit CannyLabs BH TSNE implementation
- PR #918: Streamline CUDA_REL environment variable
- PR #924: kmeans: updated APIs to be stateless, refactored code for mnmg support
- PR #950: global_bias support in FIL
- PR #773: Significant improvements to input checking of all classes and common input API for Python
- PR #957: Adding docs to RF & KMeans MNMG. Small fixes for release
- PR #965: Making dask-ml a hard dependency
- PR #976: Update api.rst for new 0.9 classes
- PR #973: Use cudaDeviceGetAttribute instead of relying on cudaDeviceProp object being passed
- PR #978: Update README for 0.9
- PR #1009: Fix references to notebooks-contrib
- PR #1015: Ability to control the number of internal streams in cumlHandle_impl via cumlHandle
- PR #1175: Add more modules to docs ToC

## Bug Fixes

- PR #923: Fix misshapen level/trend/season HoltWinters output
- PR #831: Update conda package dependencies to cudf 0.9
- PR #772: Add missing cython headers to SGD and CD
- PR #849: PCA no attribute trans_input_ transform bug fix
- PR #869: Removing incorrect information from KNN Docs
- PR #885: libclang installation fix for GPUCI
- PR #896: Fix typo in comms build instructions
- PR #921: Fix build scripts using incorrect cudf version
- PR #928: TSNE Stability Adjustments
- PR #934: Cache cudaDeviceProp in cumlHandle for perf reasons
- PR #932: Change default param value for RF classifier
- PR #949: Fix dtype conversion tests for unsupported cudf dtypes
- PR #908: Fix local build generated file ownerships
- PR #983: Change RF max_depth default to 16
- PR #987: Change default values for knn
- PR #988: Switch to exact tsne
- PR #991: Cleanup python code in cuml.dask.cluster
- PR #996: ucx_initialized being properly set in CommsContext
- PR #1007: Throws a well defined error when mutigpu is not enabled
- PR #1018: Hint location of nccl in build.sh for CI
- PR #1022: Using random_state to make K-Means MNMG tests deterministic
- PR #1034: Fix typos and formatting issues in RF docs
- PR #1052: Fix the rows_sample dtype to float

# cuML 0.8.0 (27 June 2019)

## New Features

- PR #652: Adjusted Rand Index metric ml-prim
- PR #679: Class label manipulation ml-prim
- PR #636: Rand Index metric ml-prim
- PR #515: Added Random Projection feature
- PR #504: Contingency matrix ml-prim
- PR #644: Add train_test_split utility for cuDF dataframes
- PR #612: Allow Cuda Array Interface, Numba inputs and input code refactor
- PR #641: C: Separate C-wrapper library build to generate libcuml.so
- PR #631: Add nvcategory based ordinal label encoder
- PR #681: Add MBSGDClassifier and MBSGDRegressor classes around SGD
- PR #705: Quasi Newton solver and LogisticRegression Python classes
- PR #670: Add test skipping functionality to build.sh
- PR #678: Random Forest Python class
- PR #684: prims: make_blobs primitive
- PR #673: prims: reduce cols by key primitive
- PR #812: Add cuML Communications API & consolidate Dask cuML

## Improvements

- PR #597: C++ cuML and ml-prims folder refactor
- PR #590: QN Recover from numeric errors
- PR #482: Introduce cumlHandle for pca and tsvd
- PR #573: Remove use of unnecessary cuDF column and series copies
- PR #601: Cython PEP8 cleanup and CI integration
- PR #596: Introduce cumlHandle for ols and ridge
- PR #579: Introduce cumlHandle for cd and sgd, and propagate C++ errors in cython level for cd and sgd
- PR #604: Adding cumlHandle to kNN, spectral methods, and UMAP
- PR #616: Enable clang-format for enforcing coding style
- PR #618: CI: Enable copyright header checks
- PR #622: Updated to use 0.8 dependencies
- PR #626: Added build.sh script, updated CI scripts and documentation
- PR #633: build: Auto-detection of GPU_ARCHS during cmake
- PR #650: Moving brute force kNN to prims. Creating stateless kNN API.
- PR #662: C++: Bulk clang-format updates
- PR #671: Added pickle pytests and correct pickling of Base class
- PR #675: atomicMin/Max(float, double) with integer atomics and bit flipping
- PR #677: build: 'deep-clean' to build.sh to clean faiss build as well
- PR #683: Use stateless c++ API in KNN so that it can be pickled properly
- PR #686: Use stateless c++ API in UMAP so that it can be pickled properly
- PR #695: prims: Refactor pairwise distance
- PR #707: Added stress test and updated documentation for RF
- PR #701: Added emacs temporary file patterns to .gitignore
- PR #606: C++: Added tests for host_buffer and improved device_buffer and host_buffer implementation
- PR #726: Updated RF docs and stress test
- PR #730: Update README and RF docs for 0.8
- PR #744: Random projections generating binomial on device. Fixing tests.
- PR #741: Update API docs for 0.8
- PR #754: Pickling of UMAP/KNN
- PR #753: Made PCA and TSVD picklable
- PR #746: LogisticRegression and QN API docstrings
- PR #820: Updating DEVELOPER GUIDE threading guidelines

## Bug Fixes
- PR #584: Added missing virtual destructor to deviceAllocator and hostAllocator
- PR #620: C++: Removed old unit-test files in ml-prims
- PR #627: C++: Fixed dbscan crash issue filed in 613
- PR #640: Remove setuptools from conda run dependency
- PR #646: Update link in contributing.md
- PR #649: Bug fix to LinAlg::reduce_rows_by_key prim filed in issue #648
- PR #666: fixes to gitutils.py to resolve both string decode and handling of uncommitted files
- PR #676: Fix template parameters in `bernoulli()` implementation.
- PR #685: Make CuPy optional to avoid nccl conda package conflicts
- PR #687: prims: updated tolerance for reduce_cols_by_key unit-tests
- PR #689: Removing extra prints from NearestNeighbors cython
- PR #718: Bug fix for DBSCAN and increasing batch size of sgd
- PR #719: Adding additional checks for dtype of the data
- PR #736: Bug fix for RF wrapper and .cu print function
- PR #547: Fixed issue if C++ compiler is specified via CXX during configure.
- PR #759: Configure Sphinx to render params correctly
- PR #762: Apply threshold to remove flakiness of UMAP tests.
- PR #768: Fixing memory bug from stateless refactor
- PR #782: Nearest neighbors checking properly whether memory should be freed
- PR #783: UMAP was using wrong size for knn computation
- PR #776: Hotfix for self.variables in RF
- PR #777: Fix numpy input bug
- PR #784: Fix jit of shuffle_idx python function
- PR #790: Fix rows_sample input type for RF
- PR #793: Fix for dtype conversion utility for numba arrays without cupy installed
- PR #806: Add a seed for sklearn model in RF test file
- PR #843: Rf quantile fix

# cuML 0.7.0 (10 May 2019)

## New Features

- PR #405: Quasi-Newton GLM Solvers
- PR #277: Add row- and column-wise weighted mean primitive
- PR #424: Add a grid-sync struct for inter-block synchronization
- PR #430: Add R-Squared Score to ml primitives
- PR #463: Add matrix gather to ml primitives
- PR #435: Expose cumlhandle in cython + developer guide
- PR #455: Remove default-stream arguement across ml-prims and cuML
- PR #375: cuml cpp shared library renamed to libcuml++.so
- PR #460: Random Forest & Decision Trees (Single-GPU, Classification)
- PR #491: Add doxygen build target for ml-prims
- PR #505: Add R-Squared Score to python interface
- PR #507: Add coordinate descent for lasso and elastic-net
- PR #511: Add a minmax ml-prim
- PR #516: Added Trustworthiness score feature
- PR #520: Add local build script to mimic gpuCI
- PR #503: Add column-wise matrix sort primitive
- PR #525: Add docs build script to cuML
- PR #528: Remove current KMeans and replace it with a new single GPU implementation built using ML primitives

## Improvements

- PR #481: Refactoring Quasi-Newton to use cumlHandle
- PR #467: Added validity check on cumlHandle_t
- PR #461: Rewrote permute and added column major version
- PR #440: README updates
- PR #295: Improve build-time and the interface e.g., enable bool-OutType, for distance()
- PR #390: Update docs version
- PR #272: Add stream parameters to cublas and cusolver wrapper functions
- PR #447: Added building and running mlprims tests to CI
- PR #445: Lower dbscan memory usage by computing adjacency matrix directly
- PR #431: Add support for fancy iterator input types to LinAlg::reduce_rows_by_key
- PR #394: Introducing cumlHandle API to dbscan and add example
- PR #500: Added CI check for black listed CUDA Runtime API calls
- PR #475: exposing cumlHandle for dbscan from python-side
- PR #395: Edited the CONTRIBUTING.md file
- PR #407: Test files to run stress, correctness and unit tests for cuml algos
- PR #512: generic copy method for copying buffers between device/host
- PR #533: Add cudatoolkit conda dependency
- PR #524: Use cmake find blas and find lapack to pass configure options to faiss
- PR #527: Added notes on UMAP differences from reference implementation
- PR #540: Use latest release version in update-version CI script
- PR #552: Re-enable assert in kmeans tests with xfail as needed
- PR #581: Add shared memory fast col major to row major function back with bound checks
- PR #592: More efficient matrix copy/reverse methods
- PR #721: Added pickle tests for DBSCAN and Random Projections

## Bug Fixes

- PR #334: Fixed segfault in `ML::cumlHandle_impl::destroyResources`
- PR #349: Developer guide clarifications for cumlHandle and cumlHandle_impl
- PR #398: Fix CI scripts to allow nightlies to be uploaded
- PR #399: Skip PCA tests to allow CI to run with driver 418
- PR #422: Issue in the PCA tests was solved and CI can run with driver 418
- PR #409: Add entry to gitmodules to ignore build artifacts
- PR #412: Fix for svdQR function in ml-prims
- PR #438: Code that depended on FAISS was building everytime.
- PR #358: Fixed an issue when switching streams on MLCommon::device_buffer and MLCommon::host_buffer
- PR #434: Fixing bug in CSR tests
- PR #443: Remove defaults channel from ci scripts
- PR #384: 64b index arithmetic updates to the kernels inside ml-prims
- PR #459: Fix for runtime library path of pip package
- PR #464: Fix for C++11 destructor warning in qn
- PR #466: Add support for column-major in LinAlg::*Norm methods
- PR #465: Fixing deadlock issue in GridSync due to consecutive sync calls
- PR #468: Fix dbscan example build failure
- PR #470: Fix resource leakage in Kalman filter python wrapper
- PR #473: Fix gather ml-prim test for change in rng uniform API
- PR #477: Fixes default stream initialization in cumlHandle
- PR #480: Replaced qn_fit() declaration with #include of file containing definition to fix linker error
- PR #495: Update cuDF and RMM versions in GPU ci test scripts
- PR #499: DEVELOPER_GUIDE.md: fixed links and clarified ML::detail::streamSyncer example
- PR #506: Re enable ml-prim tests in CI
- PR #508: Fix for an error with default argument in LinAlg::meanSquaredError
- PR #519: README.md Updates and adding BUILD.md back
- PR #526: Fix the issue of wrong results when fit and transform of PCA are called separately
- PR #531: Fixing missing arguments in updateDevice() for RF
- PR #543: Exposing dbscan batch size through cython API and fixing broken batching
- PR #551: Made use of ZLIB_LIBRARIES consistent between ml_test and ml_mg_test
- PR #557: Modified CI script to run cuML tests before building mlprims and removed lapack flag
- PR #578: Updated Readme.md to add lasso and elastic-net
- PR #580: Fixing cython garbage collection bug in KNN
- PR #577: Use find libz in prims cmake
- PR #594: fixed cuda-memcheck mean_center test failures


# cuML 0.6.1 (09 Apr 2019)

## Bug Fixes

- PR #462 Runtime library path fix for cuML pip package


# cuML 0.6.0 (22 Mar 2019)

## New Features

- PR #249: Single GPU Stochastic Gradient Descent for linear regression, logistic regression, and linear svm with L1, L2, and elastic-net penalties.
- PR #247: Added "proper" CUDA API to cuML
- PR #235: NearestNeighbors MG Support
- PR #261: UMAP Algorithm
- PR #290: NearestNeighbors numpy MG Support
- PR #303: Reusable spectral embedding / clustering
- PR #325: Initial support for single process multi-GPU OLS and tSVD
- PR #271: Initial support for hyperparameter optimization with dask for many models

## Improvements

- PR #144: Dockerfile update and docs for LinearRegression and Kalman Filter.
- PR #168: Add /ci/gpu/build.sh file to cuML
- PR #167: Integrating full-n-final ml-prims repo inside cuml
- PR #198: (ml-prims) Removal of *MG calls + fixed a bug in permute method
- PR #194: Added new ml-prims for supporting LASSO regression.
- PR #114: Building faiss C++ api into libcuml
- PR #64: Using FAISS C++ API in cuML and exposing bindings through cython
- PR #208: Issue ml-common-3: Math.h: swap thrust::for_each with binaryOp,unaryOp
- PR #224: Improve doc strings for readable rendering with readthedocs
- PR #209: Simplify README.md, move build instructions to BUILD.md
- PR #218: Fix RNG to use given seed and adjust RNG test tolerances.
- PR #225: Support for generating random integers
- PR #215: Refactored LinAlg::norm to Stats::rowNorm and added Stats::colNorm
- PR #234: Support for custom output type and passing index value to main_op in *Reduction kernels
- PR #230: Refactored the cuda_utils header
- PR #236: Refactored cuml python package structure to be more sklearn like
- PR #232: Added reduce_rows_by_key
- PR #246: Support for 2 vectors in the matrix vector operator
- PR #244: Fix for single GPU OLS and Ridge to support one column training data
- PR #271: Added get_params and set_params functions for linear and ridge regression
- PR #253: Fix for issue #250-reduce_rows_by_key failed memcheck for small nkeys
- PR #269: LinearRegression, Ridge Python docs update and cleaning
- PR #322: set_params updated
- PR #237: Update build instructions
- PR #275: Kmeans use of faster gpu_matrix
- PR #288: Add n_neighbors to NearestNeighbors constructor
- PR #302: Added FutureWarning for deprecation of current kmeans algorithm
- PR #312: Last minute cleanup before release
- PR #315: Documentation updating and enhancements
- PR #330: Added ignored argument to pca.fit_transform to map to sklearn's implemenation
- PR #342: Change default ABI to ON
- PR #572: Pulling DBSCAN components into reusable primitives


## Bug Fixes

- PR #193: Fix AttributeError in PCA and TSVD
- PR #211: Fixing inconsistent use of proper batch size calculation in DBSCAN
- PR #202: Adding back ability for users to define their own BLAS
- PR #201: Pass CMAKE CUDA path to faiss/configure script
- PR #200 Avoid using numpy via cimport in KNN
- PR #228: Bug fix: LinAlg::unaryOp with 0-length input
- PR #279: Removing faiss-gpu references in README
- PR #321: Fix release script typo
- PR #327: Update conda requirements for version 0.6 requirements
- PR #352: Correctly calculating numpy chunk sizing for kNN
- PR #345: Run python import as part of package build to trigger compilation
- PR #347: Lowering memory usage of kNN.
- PR #355: Fixing issues with very large numpy inputs to SPMG OLS and tSVD.
- PR #357: Removing FAISS requirement from README
- PR #362: Fix for matVecOp crashing on large input sizes
- PR #366: Index arithmetic issue fix with TxN_t class
- PR #376: Disabled kmeans tests since they are currently too sensitive (see #71)
- PR #380: Allow arbitrary data size on ingress for numba_utils.row_matrix
- PR #385: Fix for long import cuml time in containers and fix for setup_pip
- PR #630: Fixing a missing kneighbors in nearest neighbors python proxy

# cuML 0.5.1 (05 Feb 2019)

## Bug Fixes

- PR #189 Avoid using numpy via cimport to prevent ABI issues in Cython compilation


# cuML 0.5.0 (28 Jan 2019)

## New Features

- PR #66: OLS Linear Regression
- PR #44: Distance calculation ML primitives
- PR #69: Ridge (L2 Regularized) Linear Regression
- PR #103: Linear Kalman Filter
- PR #117: Pip install support
- PR #64: Device to device support from cuML device pointers into FAISS

## Improvements

- PR #56: Make OpenMP optional for building
- PR #67: Github issue templates
- PR #44: Refactored DBSCAN to use ML primitives
- PR #91: Pytest cleanup and sklearn toyset datasets based pytests for kmeans and dbscan
- PR #75: C++ example to use kmeans
- PR #117: Use cmake extension to find any zlib installed in system
- PR #94: Add cmake flag to set ABI compatibility
- PR #139: Move thirdparty submodules to root and add symlinks to new locations
- PR #151: Replace TravisCI testing and conda pkg builds with gpuCI
- PR #164: Add numba kernel for faster column to row major transform
- PR #114: Adding FAISS to cuml build

## Bug Fixes

- PR #48: CUDA 10 compilation warnings fix
- PR #51: Fixes to Dockerfile and docs for new build system
- PR #72: Fixes for GCC 7
- PR #96: Fix for kmeans stack overflow with high number of clusters
- PR #105: Fix for AttributeError in kmeans fit method
- PR #113: Removed old  glm python/cython files
- PR #118: Fix for AttributeError in kmeans predict method
- PR #125: Remove randomized solver option from PCA python bindings


# cuML 0.4.0 (05 Dec 2018)

## New Features

## Improvements

- PR #42: New build system: separation of libcuml.so and cuml python package
- PR #43: Added changelog.md

## Bug Fixes


# cuML 0.3.0 (30 Nov 2018)

## New Features

- PR #33: Added ability to call cuML algorithms using numpy arrays

## Improvements

- PR #24: Fix references of python package from cuML to cuml and start using versioneer for better versioning
- PR #40: Added support for refactored cuDF 0.3.0, updated Conda files
- PR #33: Major python test cleaning, all tests pass with cuDF 0.2.0 and 0.3.0. Preparation for new build system
- PR #34: Updated batch count calculation logic in DBSCAN
- PR #35: Beginning of DBSCAN refactor to use cuML mlprims and general improvements

## Bug Fixes

- PR #30: Fixed batch size bug in DBSCAN that caused crash. Also fixed various locations for potential integer overflows
- PR #28: Fix readthedocs build documentation
- PR #29: Fix pytests for cuml name change from cuML
- PR #33: Fixed memory bug that would cause segmentation faults due to numba releasing memory before it was used. Also fixed row major/column major bugs for different algorithms
- PR #36: Fix kmeans gtest to use device data
- PR #38: cuda\_free bug removed that caused google tests to sometimes pass and sometimes fail randomly
- PR #39: Updated cmake to correctly link with CUDA libraries, add CUDA runtime linking and include source files in compile target

# cuML 0.2.0 (02 Nov 2018)

## New Features

- PR #11: Kmeans algorithm added
- PR #7: FAISS KNN wrapper added
- PR #21: Added Conda install support

## Improvements

- PR #15: Added compatibility with cuDF (from prior pyGDF)
- PR #13: Added FAISS to Dockerfile
- PR #21: Added TravisCI build system for CI and Conda builds

## Bug Fixes

- PR #4: Fixed explained variance bug in TSVD
- PR #5: Notebook bug fixes and updated results


# cuML 0.1.0

Initial release including PCA, TSVD, DBSCAN, ml-prims and cython wrappers<|MERGE_RESOLUTION|>--- conflicted
+++ resolved
@@ -71,12 +71,9 @@
 - PR #2107: Fix PCA transform
 - PR #2109: input_to_cuml_array __cuda_array_interface__ bugfix
 - PR #2117: cuDF __array__ exception small fixes
-<<<<<<< HEAD
 - PR #2140: Returning self in fit model functions
-=======
 - PR #2144: Remove GPU arch < 60 from CMake build
 - PR #2153: Added missing namespaces to some Decision Tree files
->>>>>>> 467839a1
 
 # cuML 0.13.0 (Date TBD)
 
