# cuML 0.13.0 (Date TBD)

## New Features
- PR #1689: Add framework for cuML Dask serializers

## Improvements
- PR #1644: Add `predict_proba()` for FIL binary classifier
- PR #1620: Pickling tests now automatically finds all model classes inheriting from cuml.Base
- PR #1637: Update to newer treelite version with XGBoost 1.0 compatibility
- PR #1632: Fix MBSGD models inheritance, they now inherits from cuml.Base
- PR #1628: Remove submodules from cuML
- PR #1649: Add the fil_sparse_format variable option to RF API
- PR #1647: storage_type=AUTO uses SPARSE for large models
- PR #1662: use of direct cusparse calls for coo2csr, instead of depending on nvgraph

## Bug Fixes
- PR #1594: Train-test split is now reproducible
- PR #1590: Fix destination directory structure for run-clang-format.py
- PR #1611: Fixing pickling errors for KNN classifier and regressor
- PR #1617: Fixing pickling issues for SVC and SVR
- PR #1634: Fix title in KNN docs
- PR #1627: Adding a check for multi-class data in RF classification
- PR #1654: Skip treelite patch if it's already been applied
- PR #1659: TSNE - introduce 'convert_dtype' and refactor class attr 'Y' to 'embedding_'
- PR #1661: Fix nvstring variable name
- PR #1672: Solver 'svd' in Linear and Ridge Regressors when n_cols=1
- PR #1670: Lasso & ElasticNet - cuml Handle added
- PR #1671: Update for accessing cuDF Series pointer
- PR #1652: Support XGBoost 1.0+ models in FIL
<<<<<<< HEAD
- PR #1701: test_score kmeans test passing with newer cupy version

=======
- PR #1699: Limit CuPy to <7.2 temporarily
>>>>>>> df2371b4

# cuML 0.12.0 (Date TBD)

## New Features
- PR #1483: prims: Fused L2 distance and nearest-neighbor prim
- PR #1494: bench: ml-prims benchmark
- PR #1514: bench: Fused L2 NN prim benchmark
- PR #1411: Cython side of MNMG OLS
- PR #1520: Cython side of MNMG Ridge Regression
- PR #1516: Suppor Vector Regression (epsilon-SVR)

## Improvements
- PR #1638: Update cuml/docs/README.md
- PR #1468: C++: updates to clang format flow to make it more usable among devs
- PR #1473: C++: lazy initialization of "costly" resources inside cumlHandle
- PR #1443: Added a new overloaded GEMM primitive
- PR #1489: Enabling deep trees using Gather tree builder
- PR #1463: Update FAISS submodule to 1.6.1
- PR #1488: Add codeowners
- PR #1432: Row-major (C-style) GPU arrays for benchmarks
- PR #1490: Use dask master instead of conda package for testing
- PR #1375: Naive Bayes & Distributed Naive Bayes
- PR #1377: Add GPU array support for FIL benchmarking
- PR #1493: kmeans: add tiling support for 1-NN computation and use fusedL2-1NN prim for L2 distance metric
- PR #1532: Update CuPy to >= 6.6 and allow 7.0
- PR #1528: Re-enabling KNN using dynamic library loading for UCX in communicator
- PR #1545: Add conda environment version updates to ci script
- PR #1541: Updates for libcudf++ Python refactor
- PR #1537: Improve pickling and scoring suppport for many models to support hyperopt
- PR #1551: Change custom kernel to cupy for col/row order transform
- PR #1533: C++: interface header file separation for SVM
- PR #1560: Helper function to allocate all new CuPy arrays with RMM memory management
- PR #1570: Relax nccl in conda recipes to >=2.4 (matching CI)
- PR #1578: Add missing function information to the cuML documenataion
- PR #1584: Add has_scipy utility function for runtime check
- PR #1583: API docs updates for 0.12
- PR #1591: Updated FIL documentation

## Bug Fixes
- PR #1470: Documentation: add make_regression, fix ARIMA section
- PR #1482: Updated the code to remove sklearn from the mbsgd stress test
- PR #1491: Update dev environments for 0.12
- PR #1512: Updating setup_cpu() in SpeedupComparisonRunner
- PR #1498: Add build.sh to code owners
- PR #1505: cmake: added correct dependencies for prims-bench build
- PR #1534: Removed TODO comment in create_ucp_listeners()
- PR #1548: Fixing umap extra unary op in knn graph
- PR #1547: Fixing MNMG kmeans score. Fixing UMAP pickling before fit(). Fixing UMAP test failures.
- PR #1557: Increasing threshold for kmeans score
- PR #1562: Increasing threshold even higher
- PR #1564: Fixed a typo in function cumlMPICommunicator_impl::syncStream
- PR #1569: Remove Scikit-learn exception and depedenncy in SVM
- PR #1575: Add missing dtype parameter in call to strides to order for CuPy 6.6 code path
- PR #1574: Updated the init file to include SVM
- PR #1589: Fixing the default value for RF and updating mnmg predict to accept cudf
- PR #1601: Fixed wrong datatype used in knn voting kernel

# cuML 0.11.0 (11 Dec 2019)

## New Features

- PR #1295: Cython side of MNMG PCA
- PR #1218: prims: histogram prim
- PR #1129: C++: Separate include folder for C++ API distribution
- PR #1282: OPG KNN MNMG Code (disabled for 0.11)
- PR #1242: Initial implementation of FIL sparse forests
- PR #1194: Initial ARIMA time-series modeling support.
- PR #1286: Importing treelite models as FIL sparse forests
- PR #1285: Fea minimum impurity decrease RF param
- PR #1301: Add make_regression to generate regression datasets
- PR #1322: RF pickling using treelite, protobuf and FIL
- PR #1332: Add option to cuml.dask make_blobs to produce dask array
- PR #1307: Add RF regression benchmark
- PR #1327: Update the code to build treelite with protobuf
- PR #1289: Add Python benchmarking support for FIL
- PR #1371: Cython side of MNMG tSVD
- PR #1386: Expose SVC decision function value

## Improvements
- PR #1170: Use git to clone subprojects instead of git submodules
- PR #1239: Updated the treelite version
- PR #1225: setup.py clone dependencies like cmake and correct include paths
- PR #1224: Refactored FIL to prepare for sparse trees
- PR #1249: Include libcuml.so C API in installed targets
- PR #1259: Conda dev environment updates and use libcumlprims current version in CI
- PR #1277: Change dependency order in cmake for better printing at compile time
- PR #1264: Add -s flag to GPU CI pytest for better error printing
- PR #1271: Updated the Ridge regression documentation
- PR #1283: Updated the cuMl docs to include MBSGD and adjusted_rand_score
- PR #1300: Lowercase parameter versions for FIL algorithms
- PR #1312: Update CuPy to version 6.5 and use conda-forge channel
- PR #1336: Import SciKit-Learn models into FIL
- PR #1314: Added options needed for ASVDb output (CUDA ver, etc.), added option
  to select algos
- PR #1335: Options to print available algorithms and datasets
  in the Python benchmark
- PR #1338: Remove BUILD_ABI references in CI scripts
- PR #1340: Updated unit tests to uses larger dataset
- PR #1351: Build treelite temporarily for GPU CI testing of FIL Scikit-learn
  model importing
- PR #1367: --test-split benchmark parameter for train-test split
- PR #1360: Improved tests for importing SciKit-Learn models into FIL
- PR #1368: Add --num-rows benchmark command line argument
- PR #1351: Build treelite temporarily for GPU CI testing of FIL Scikit-learn model importing
- PR #1366: Modify train_test_split to use CuPy and accept device arrays
- PR #1258: Documenting new MPI communicator for multi-node multi-GPU testing
- PR #1345: Removing deprecated should_downcast argument
- PR #1362: device_buffer in UMAP + Sparse prims
- PR #1376: AUTO value for FIL algorithm
- PR #1408: Updated pickle tests to delete the pre-pickled model to prevent pointer leakage
- PR #1357: Run benchmarks multiple times for CI
- PR #1382: ARIMA optimization: move functions to C++ side
- PR #1392: Updated RF code to reduce duplication of the code
- PR #1444: UCX listener running in its own isolated thread
- PR #1445: Improved performance of FIL sparse trees
- PR #1431: Updated API docs
- PR #1441: Remove unused CUDA conda labels
- PR #1439: Match sklearn 0.22 default n_estimators for RF and fix test errors
- PR #1461: Add kneighbors to API docs

## Bug Fixes
- PR #1281: Making rng.h threadsafe
- PR #1212: Fix cmake git cloning always running configure in subprojects
- PR #1261: Fix comms build errors due to cuml++ include folder changes
- PR #1267: Update build.sh for recent change of building comms in main CMakeLists
- PR #1278: Removed incorrect overloaded instance of eigJacobi
- PR #1302: Updates for numba 0.46
- PR #1313: Updated the RF tests to set the seed and n_streams
- PR #1319: Using machineName arg passed in instead of default for ASV reporting
- PR #1326: Fix illegal memory access in make_regression (bounds issue)
- PR #1330: Fix C++ unit test utils for better handling of differences near zero
- PR #1342: Fix to prevent memory leakage in Lasso and ElasticNet
- PR #1337: Fix k-means init from preset cluster centers
- PR #1354: Fix SVM gamma=scale implementation
- PR #1344: Change other solver based methods to create solver object in init
- PR #1373: Fixing a few small bugs in make_blobs and adding asserts to pytests
- PR #1361: Improve SMO error handling
- PR #1384: Lower expectations on batched matrix tests to prevent CI failures
- PR #1380: Fix memory leaks in ARIMA
- PR #1391: Lower expectations on batched matrix tests even more
- PR #1394: Warning added in svd for cuda version 10.1
- PR #1407: Resolved RF predict issues and updated RF docstring
- PR #1401: Patch for lbfgs solver for logistic regression with no l1 penalty
- PR #1416: train_test_split numba and rmm device_array output bugfix
- PR #1419: UMAP pickle tests are using wrong n_neighbors value for trustworthiness
- PR #1438: KNN Classifier to properly return Dataframe with Dataframe input
- PR #1425: Deprecate seed and use random_state similar to Scikit-learn in train_test_split
- PR #1458: Add joblib as an explicit requirement
- PR #1474: Defer knn mnmg to 0.12 nightly builds and disable ucx-py dependency

# cuML 0.10.0 (16 Oct 2019)

## New Features
- PR #1148: C++ benchmark tool for c++/CUDA code inside cuML
- PR #1071: Selective eigen solver of cuSolver
- PR #1073: Updating RF wrappers to use FIL for GPU accelerated prediction
- PR #1104: CUDA 10.1 support
- PR #1113: prims: new batched make-symmetric-matrix primitive
- PR #1112: prims: new batched-gemv primitive
- PR #855: Added benchmark tools
- PR #1149 Add YYMMDD to version tag for nightly conda packages
- PR #892: General Gram matrices prim
- PR #912: Support Vector Machine
- PR #1274: Updated the RF score function to use GPU predict

## Improvements
- PR #961: High Peformance RF; HIST algo
- PR #1028: Dockerfile updates after dir restructure. Conda env yaml to add statsmodels as a dependency
- PR #1047: Consistent OPG interface for kmeans, based on internal libcumlprims update
- PR #763: Add examples to train_test_split documentation
- PR #1093: Unified inference kernels for different FIL algorithms
- PR #1076: Paying off some UMAP / Spectral tech debt.
- PR #1086: Ensure RegressorMixin scorer uses device arrays
- PR #1110: Adding tests to use default values of parameters of the models
- PR #1108: input_to_host_array function in input_utils for input processing to host arrays
- PR #1114: K-means: Exposing useful params, removing unused params, proxying params in Dask
- PR #1138: Implementing ANY_RANK semantics on irecv
- PR #1142: prims: expose separate InType and OutType for unaryOp and binaryOp
- PR #1115: Moving dask_make_blobs to cuml.dask.datasets. Adding conversion to dask.DataFrame
- PR #1136: CUDA 10.1 CI updates
- PR #1135: K-means: add boundary cases for kmeans||, support finer control with convergence
- PR #1163: Some more correctness improvements. Better verbose printing
- PR #1165: Adding except + in all remaining cython
- PR #1186: Using LocalCUDACluster Pytest fixture
- PR #1173: Docs: Barnes Hut TSNE documentation
- PR #1176: Use new RMM API based on Cython
- PR #1219: Adding custom bench_func and verbose logging to cuml.benchmark
- PR #1247: Improved MNMG RF error checking

## Bug Fixes

- PR #1231: RF respect number of cuda streams from cuml handle
- PR #1230: Rf bugfix memleak in regression
- PR #1208: compile dbscan bug
- PR #1016: Use correct libcumlprims version in GPU CI
- PR #1040: Update version of numba in development conda yaml files
- PR #1043: Updates to accomodate cuDF python code reorganization
- PR #1044: Remove nvidia driver installation from ci/cpu/build.sh
- PR #991: Barnes Hut TSNE Memory Issue Fixes
- PR #1075: Pinning Dask version for consistent CI results
- PR #990: Barnes Hut TSNE Memory Issue Fixes
- PR #1066: Using proper set of workers to destroy nccl comms
- PR #1072: Remove pip requirements and setup
- PR #1074: Fix flake8 CI style check
- PR #1087: Accuracy improvement for sqrt/log in RF max_feature
- PR #1088: Change straggling numba python allocations to use RMM
- PR #1106: Pinning Distributed version to match Dask for consistent CI results
- PR #1116: TSNE CUDA 10.1 Bug Fixes
- PR #1132: DBSCAN Batching Bug Fix
- PR #1162: DASK RF random seed bug fix
- PR #1164: Fix check_dtype arg handling for input_to_dev_array
- PR #1171: SVM prediction bug fix
- PR #1177: Update dask and distributed to 2.5
- PR #1204: Fix SVM crash on Turing
- PR #1199: Replaced sprintf() with snprintf() in THROW()
- PR #1205: Update dask-cuda in yml envs
- PR #1211: Fixing Dask k-means transform bug and adding test
- PR #1236: Improve fix for SMO solvers potential crash on Turing
- PR #1251: Disable compiler optimization for CUDA 10.1 for distance prims
- PR #1260: Small bugfix for major conversion in input_utils
- PR #1276: Fix float64 prediction crash in test_random_forest

# cuML 0.9.0 (21 Aug 2019)

## New Features

- PR #894: Convert RF to treelite format
- PR #826: Jones transformation of params for ARIMA models timeSeries ml-prim
- PR #697: Silhouette Score metric ml-prim
- PR #674: KL Divergence metric ml-prim
- PR #787: homogeneity, completeness and v-measure metrics ml-prim
- PR #711: Mutual Information metric ml-prim
- PR #724: Entropy metric ml-prim
- PR #766: Expose score method based on inertia for KMeans
- PR #823: prims: cluster dispersion metric
- PR #816: Added inverse_transform() for LabelEncoder
- PR #789: prims: sampling without replacement
- PR #813: prims: Col major istance prim
- PR #635: Random Forest & Decision Tree Regression (Single-GPU)
- PR #819: Forest Inferencing Library (FIL)
- PR #829: C++: enable nvtx ranges
- PR #835: Holt-Winters algorithm
- PR #837: treelite for decision forest exchange format
- PR #871: Wrapper for FIL
- PR #870: make_blobs python function
- PR #881: wrappers for accuracy_score and adjusted_rand_score functions
- PR #840: Dask RF classification and regression
- PR #870: make_blobs python function
- PR #879: import of treelite models to FIL
- PR #892: General Gram matrices prim
- PR #883: Adding MNMG Kmeans
- PR #930: Dask RF
- PR #882: TSNE - T-Distributed Stochastic Neighbourhood Embedding
- PR #624: Internals API & Graph Based Dimensionality Reductions Callback
- PR #926: Wrapper for FIL
- PR #994: Adding MPI comm impl for testing / benchmarking MNMG CUDA
- PR #960: Enable using libcumlprims for MG algorithms/prims

## Improvements
- PR #822: build: build.sh update to club all make targets together
- PR #807: Added development conda yml files
- PR #840: Require cmake >= 3.14
- PR #832: Stateless Decision Tree and Random Forest API
- PR #857: Small modifications to comms for utilizing IB w/ Dask
- PR #851: Random forest Stateless API wrappers
- PR #865: High Performance RF
- PR #895: Pretty prints arguments!
- PR #920: Add an empty marker kernel for tracing purposes
- PR #915: syncStream added to cumlCommunicator
- PR #922: Random Forest support in FIL
- PR #911: Update headers to credit CannyLabs BH TSNE implementation
- PR #918: Streamline CUDA_REL environment variable
- PR #924: kmeans: updated APIs to be stateless, refactored code for mnmg support
- PR #950: global_bias support in FIL
- PR #773: Significant improvements to input checking of all classes and common input API for Python
- PR #957: Adding docs to RF & KMeans MNMG. Small fixes for release
- PR #965: Making dask-ml a hard dependency
- PR #976: Update api.rst for new 0.9 classes
- PR #973: Use cudaDeviceGetAttribute instead of relying on cudaDeviceProp object being passed
- PR #978: Update README for 0.9
- PR #1009: Fix references to notebooks-contrib
- PR #1015: Ability to control the number of internal streams in cumlHandle_impl via cumlHandle
- PR #1175: Add more modules to docs ToC

## Bug Fixes

- PR #923: Fix misshapen level/trend/season HoltWinters output
- PR #831: Update conda package dependencies to cudf 0.9
- PR #772: Add missing cython headers to SGD and CD
- PR #849: PCA no attribute trans_input_ transform bug fix
- PR #869: Removing incorrect information from KNN Docs
- PR #885: libclang installation fix for GPUCI
- PR #896: Fix typo in comms build instructions
- PR #921: Fix build scripts using incorrect cudf version
- PR #928: TSNE Stability Adjustments
- PR #934: Cache cudaDeviceProp in cumlHandle for perf reasons
- PR #932: Change default param value for RF classifier
- PR #949: Fix dtype conversion tests for unsupported cudf dtypes
- PR #908: Fix local build generated file ownerships
- PR #983: Change RF max_depth default to 16
- PR #987: Change default values for knn
- PR #988: Switch to exact tsne
- PR #991: Cleanup python code in cuml.dask.cluster
- PR #996: ucx_initialized being properly set in CommsContext
- PR #1007: Throws a well defined error when mutigpu is not enabled
- PR #1018: Hint location of nccl in build.sh for CI
- PR #1022: Using random_state to make K-Means MNMG tests deterministic
- PR #1034: Fix typos and formatting issues in RF docs
- PR #1052: Fix the rows_sample dtype to float

# cuML 0.8.0 (27 June 2019)

## New Features

- PR #652: Adjusted Rand Index metric ml-prim
- PR #679: Class label manipulation ml-prim
- PR #636: Rand Index metric ml-prim
- PR #515: Added Random Projection feature
- PR #504: Contingency matrix ml-prim
- PR #644: Add train_test_split utility for cuDF dataframes
- PR #612: Allow Cuda Array Interface, Numba inputs and input code refactor
- PR #641: C: Separate C-wrapper library build to generate libcuml.so
- PR #631: Add nvcategory based ordinal label encoder
- PR #681: Add MBSGDClassifier and MBSGDRegressor classes around SGD
- PR #705: Quasi Newton solver and LogisticRegression Python classes
- PR #670: Add test skipping functionality to build.sh
- PR #678: Random Forest Python class
- PR #684: prims: make_blobs primitive
- PR #673: prims: reduce cols by key primitive
- PR #812: Add cuML Communications API & consolidate Dask cuML

## Improvements

- PR #597: C++ cuML and ml-prims folder refactor
- PR #590: QN Recover from numeric errors
- PR #482: Introduce cumlHandle for pca and tsvd
- PR #573: Remove use of unnecessary cuDF column and series copies
- PR #601: Cython PEP8 cleanup and CI integration
- PR #596: Introduce cumlHandle for ols and ridge
- PR #579: Introduce cumlHandle for cd and sgd, and propagate C++ errors in cython level for cd and sgd
- PR #604: Adding cumlHandle to kNN, spectral methods, and UMAP
- PR #616: Enable clang-format for enforcing coding style
- PR #618: CI: Enable copyright header checks
- PR #622: Updated to use 0.8 dependencies
- PR #626: Added build.sh script, updated CI scripts and documentation
- PR #633: build: Auto-detection of GPU_ARCHS during cmake
- PR #650: Moving brute force kNN to prims. Creating stateless kNN API.
- PR #662: C++: Bulk clang-format updates
- PR #671: Added pickle pytests and correct pickling of Base class
- PR #675: atomicMin/Max(float, double) with integer atomics and bit flipping
- PR #677: build: 'deep-clean' to build.sh to clean faiss build as well
- PR #683: Use stateless c++ API in KNN so that it can be pickled properly
- PR #686: Use stateless c++ API in UMAP so that it can be pickled properly
- PR #695: prims: Refactor pairwise distance
- PR #707: Added stress test and updated documentation for RF
- PR #701: Added emacs temporary file patterns to .gitignore
- PR #606: C++: Added tests for host_buffer and improved device_buffer and host_buffer implementation
- PR #726: Updated RF docs and stress test
- PR #730: Update README and RF docs for 0.8
- PR #744: Random projections generating binomial on device. Fixing tests.
- PR #741: Update API docs for 0.8
- PR #754: Pickling of UMAP/KNN
- PR #753: Made PCA and TSVD picklable
- PR #746: LogisticRegression and QN API docstrings
- PR #820: Updating DEVELOPER GUIDE threading guidelines

## Bug Fixes
- PR #584: Added missing virtual destructor to deviceAllocator and hostAllocator
- PR #620: C++: Removed old unit-test files in ml-prims
- PR #627: C++: Fixed dbscan crash issue filed in 613
- PR #640: Remove setuptools from conda run dependency
- PR #646: Update link in contributing.md
- PR #649: Bug fix to LinAlg::reduce_rows_by_key prim filed in issue #648
- PR #666: fixes to gitutils.py to resolve both string decode and handling of uncommitted files
- PR #676: Fix template parameters in `bernoulli()` implementation.
- PR #685: Make CuPy optional to avoid nccl conda package conflicts
- PR #687: prims: updated tolerance for reduce_cols_by_key unit-tests
- PR #689: Removing extra prints from NearestNeighbors cython
- PR #718: Bug fix for DBSCAN and increasing batch size of sgd
- PR #719: Adding additional checks for dtype of the data
- PR #736: Bug fix for RF wrapper and .cu print function
- PR #547: Fixed issue if C++ compiler is specified via CXX during configure.
- PR #759: Configure Sphinx to render params correctly
- PR #762: Apply threshold to remove flakiness of UMAP tests.
- PR #768: Fixing memory bug from stateless refactor
- PR #782: Nearest neighbors checking properly whether memory should be freed
- PR #783: UMAP was using wrong size for knn computation
- PR #776: Hotfix for self.variables in RF
- PR #777: Fix numpy input bug
- PR #784: Fix jit of shuffle_idx python function
- PR #790: Fix rows_sample input type for RF
- PR #793: Fix for dtype conversion utility for numba arrays without cupy installed
- PR #806: Add a seed for sklearn model in RF test file
- PR #843: Rf quantile fix

# cuML 0.7.0 (10 May 2019)

## New Features

- PR #405: Quasi-Newton GLM Solvers
- PR #277: Add row- and column-wise weighted mean primitive
- PR #424: Add a grid-sync struct for inter-block synchronization
- PR #430: Add R-Squared Score to ml primitives
- PR #463: Add matrix gather to ml primitives
- PR #435: Expose cumlhandle in cython + developer guide
- PR #455: Remove default-stream arguement across ml-prims and cuML
- PR #375: cuml cpp shared library renamed to libcuml++.so
- PR #460: Random Forest & Decision Trees (Single-GPU, Classification)
- PR #491: Add doxygen build target for ml-prims
- PR #505: Add R-Squared Score to python interface
- PR #507: Add coordinate descent for lasso and elastic-net
- PR #511: Add a minmax ml-prim
- PR #516: Added Trustworthiness score feature
- PR #520: Add local build script to mimic gpuCI
- PR #503: Add column-wise matrix sort primitive
- PR #525: Add docs build script to cuML
- PR #528: Remove current KMeans and replace it with a new single GPU implementation built using ML primitives

## Improvements

- PR #481: Refactoring Quasi-Newton to use cumlHandle
- PR #467: Added validity check on cumlHandle_t
- PR #461: Rewrote permute and added column major version
- PR #440: README updates
- PR #295: Improve build-time and the interface e.g., enable bool-OutType, for distance()
- PR #390: Update docs version
- PR #272: Add stream parameters to cublas and cusolver wrapper functions
- PR #447: Added building and running mlprims tests to CI
- PR #445: Lower dbscan memory usage by computing adjacency matrix directly
- PR #431: Add support for fancy iterator input types to LinAlg::reduce_rows_by_key
- PR #394: Introducing cumlHandle API to dbscan and add example
- PR #500: Added CI check for black listed CUDA Runtime API calls
- PR #475: exposing cumlHandle for dbscan from python-side
- PR #395: Edited the CONTRIBUTING.md file
- PR #407: Test files to run stress, correctness and unit tests for cuml algos
- PR #512: generic copy method for copying buffers between device/host
- PR #533: Add cudatoolkit conda dependency
- PR #524: Use cmake find blas and find lapack to pass configure options to faiss
- PR #527: Added notes on UMAP differences from reference implementation
- PR #540: Use latest release version in update-version CI script
- PR #552: Re-enable assert in kmeans tests with xfail as needed
- PR #581: Add shared memory fast col major to row major function back with bound checks
- PR #592: More efficient matrix copy/reverse methods
- PR #721: Added pickle tests for DBSCAN and Random Projections

## Bug Fixes

- PR #334: Fixed segfault in `ML::cumlHandle_impl::destroyResources`
- PR #349: Developer guide clarifications for cumlHandle and cumlHandle_impl
- PR #398: Fix CI scripts to allow nightlies to be uploaded
- PR #399: Skip PCA tests to allow CI to run with driver 418
- PR #422: Issue in the PCA tests was solved and CI can run with driver 418
- PR #409: Add entry to gitmodules to ignore build artifacts
- PR #412: Fix for svdQR function in ml-prims
- PR #438: Code that depended on FAISS was building everytime.
- PR #358: Fixed an issue when switching streams on MLCommon::device_buffer and MLCommon::host_buffer
- PR #434: Fixing bug in CSR tests
- PR #443: Remove defaults channel from ci scripts
- PR #384: 64b index arithmetic updates to the kernels inside ml-prims
- PR #459: Fix for runtime library path of pip package
- PR #464: Fix for C++11 destructor warning in qn
- PR #466: Add support for column-major in LinAlg::*Norm methods
- PR #465: Fixing deadlock issue in GridSync due to consecutive sync calls
- PR #468: Fix dbscan example build failure
- PR #470: Fix resource leakage in Kalman filter python wrapper
- PR #473: Fix gather ml-prim test for change in rng uniform API
- PR #477: Fixes default stream initialization in cumlHandle
- PR #480: Replaced qn_fit() declaration with #include of file containing definition to fix linker error
- PR #495: Update cuDF and RMM versions in GPU ci test scripts
- PR #499: DEVELOPER_GUIDE.md: fixed links and clarified ML::detail::streamSyncer example
- PR #506: Re enable ml-prim tests in CI
- PR #508: Fix for an error with default argument in LinAlg::meanSquaredError
- PR #519: README.md Updates and adding BUILD.md back
- PR #526: Fix the issue of wrong results when fit and transform of PCA are called separately
- PR #531: Fixing missing arguments in updateDevice() for RF
- PR #543: Exposing dbscan batch size through cython API and fixing broken batching
- PR #551: Made use of ZLIB_LIBRARIES consistent between ml_test and ml_mg_test
- PR #557: Modified CI script to run cuML tests before building mlprims and removed lapack flag
- PR #578: Updated Readme.md to add lasso and elastic-net
- PR #580: Fixing cython garbage collection bug in KNN
- PR #577: Use find libz in prims cmake
- PR #594: fixed cuda-memcheck mean_center test failures


# cuML 0.6.1 (09 Apr 2019)

## Bug Fixes

- PR #462 Runtime library path fix for cuML pip package


# cuML 0.6.0 (22 Mar 2019)

## New Features

- PR #249: Single GPU Stochastic Gradient Descent for linear regression, logistic regression, and linear svm with L1, L2, and elastic-net penalties.
- PR #247: Added "proper" CUDA API to cuML
- PR #235: NearestNeighbors MG Support
- PR #261: UMAP Algorithm
- PR #290: NearestNeighbors numpy MG Support
- PR #303: Reusable spectral embedding / clustering
- PR #325: Initial support for single process multi-GPU OLS and tSVD
- PR #271: Initial support for hyperparameter optimization with dask for many models

## Improvements

- PR #144: Dockerfile update and docs for LinearRegression and Kalman Filter.
- PR #168: Add /ci/gpu/build.sh file to cuML
- PR #167: Integrating full-n-final ml-prims repo inside cuml
- PR #198: (ml-prims) Removal of *MG calls + fixed a bug in permute method
- PR #194: Added new ml-prims for supporting LASSO regression.
- PR #114: Building faiss C++ api into libcuml
- PR #64: Using FAISS C++ API in cuML and exposing bindings through cython
- PR #208: Issue ml-common-3: Math.h: swap thrust::for_each with binaryOp,unaryOp
- PR #224: Improve doc strings for readable rendering with readthedocs
- PR #209: Simplify README.md, move build instructions to BUILD.md
- PR #218: Fix RNG to use given seed and adjust RNG test tolerances.
- PR #225: Support for generating random integers
- PR #215: Refactored LinAlg::norm to Stats::rowNorm and added Stats::colNorm
- PR #234: Support for custom output type and passing index value to main_op in *Reduction kernels
- PR #230: Refactored the cuda_utils header
- PR #236: Refactored cuml python package structure to be more sklearn like
- PR #232: Added reduce_rows_by_key
- PR #246: Support for 2 vectors in the matrix vector operator
- PR #244: Fix for single GPU OLS and Ridge to support one column training data
- PR #271: Added get_params and set_params functions for linear and ridge regression
- PR #253: Fix for issue #250-reduce_rows_by_key failed memcheck for small nkeys
- PR #269: LinearRegression, Ridge Python docs update and cleaning
- PR #322: set_params updated
- PR #237: Update build instructions
- PR #275: Kmeans use of faster gpu_matrix
- PR #288: Add n_neighbors to NearestNeighbors constructor
- PR #302: Added FutureWarning for deprecation of current kmeans algorithm
- PR #312: Last minute cleanup before release
- PR #315: Documentation updating and enhancements
- PR #330: Added ignored argument to pca.fit_transform to map to sklearn's implemenation
- PR #342: Change default ABI to ON
- PR #572: Pulling DBSCAN components into reusable primitives


## Bug Fixes

- PR #193: Fix AttributeError in PCA and TSVD
- PR #211: Fixing inconsistent use of proper batch size calculation in DBSCAN
- PR #202: Adding back ability for users to define their own BLAS
- PR #201: Pass CMAKE CUDA path to faiss/configure script
- PR #200 Avoid using numpy via cimport in KNN
- PR #228: Bug fix: LinAlg::unaryOp with 0-length input
- PR #279: Removing faiss-gpu references in README
- PR #321: Fix release script typo
- PR #327: Update conda requirements for version 0.6 requirements
- PR #352: Correctly calculating numpy chunk sizing for kNN
- PR #345: Run python import as part of package build to trigger compilation
- PR #347: Lowering memory usage of kNN.
- PR #355: Fixing issues with very large numpy inputs to SPMG OLS and tSVD.
- PR #357: Removing FAISS requirement from README
- PR #362: Fix for matVecOp crashing on large input sizes
- PR #366: Index arithmetic issue fix with TxN_t class
- PR #376: Disabled kmeans tests since they are currently too sensitive (see #71)
- PR #380: Allow arbitrary data size on ingress for numba_utils.row_matrix
- PR #385: Fix for long import cuml time in containers and fix for setup_pip
- PR #630: Fixing a missing kneighbors in nearest neighbors python proxy

# cuML 0.5.1 (05 Feb 2019)

## Bug Fixes

- PR #189 Avoid using numpy via cimport to prevent ABI issues in Cython compilation


# cuML 0.5.0 (28 Jan 2019)

## New Features

- PR #66: OLS Linear Regression
- PR #44: Distance calculation ML primitives
- PR #69: Ridge (L2 Regularized) Linear Regression
- PR #103: Linear Kalman Filter
- PR #117: Pip install support
- PR #64: Device to device support from cuML device pointers into FAISS

## Improvements

- PR #56: Make OpenMP optional for building
- PR #67: Github issue templates
- PR #44: Refactored DBSCAN to use ML primitives
- PR #91: Pytest cleanup and sklearn toyset datasets based pytests for kmeans and dbscan
- PR #75: C++ example to use kmeans
- PR #117: Use cmake extension to find any zlib installed in system
- PR #94: Add cmake flag to set ABI compatibility
- PR #139: Move thirdparty submodules to root and add symlinks to new locations
- PR #151: Replace TravisCI testing and conda pkg builds with gpuCI
- PR #164: Add numba kernel for faster column to row major transform
- PR #114: Adding FAISS to cuml build

## Bug Fixes

- PR #48: CUDA 10 compilation warnings fix
- PR #51: Fixes to Dockerfile and docs for new build system
- PR #72: Fixes for GCC 7
- PR #96: Fix for kmeans stack overflow with high number of clusters
- PR #105: Fix for AttributeError in kmeans fit method
- PR #113: Removed old  glm python/cython files
- PR #118: Fix for AttributeError in kmeans predict method
- PR #125: Remove randomized solver option from PCA python bindings


# cuML 0.4.0 (05 Dec 2018)

## New Features

## Improvements

- PR #42: New build system: separation of libcuml.so and cuml python package
- PR #43: Added changelog.md

## Bug Fixes


# cuML 0.3.0 (30 Nov 2018)

## New Features

- PR #33: Added ability to call cuML algorithms using numpy arrays

## Improvements

- PR #24: Fix references of python package from cuML to cuml and start using versioneer for better versioning
- PR #40: Added support for refactored cuDF 0.3.0, updated Conda files
- PR #33: Major python test cleaning, all tests pass with cuDF 0.2.0 and 0.3.0. Preparation for new build system
- PR #34: Updated batch count calculation logic in DBSCAN
- PR #35: Beginning of DBSCAN refactor to use cuML mlprims and general improvements

## Bug Fixes

- PR #30: Fixed batch size bug in DBSCAN that caused crash. Also fixed various locations for potential integer overflows
- PR #28: Fix readthedocs build documentation
- PR #29: Fix pytests for cuml name change from cuML
- PR #33: Fixed memory bug that would cause segmentation faults due to numba releasing memory before it was used. Also fixed row major/column major bugs for different algorithms
- PR #36: Fix kmeans gtest to use device data
- PR #38: cuda\_free bug removed that caused google tests to sometimes pass and sometimes fail randomly
- PR #39: Updated cmake to correctly link with CUDA libraries, add CUDA runtime linking and include source files in compile target

# cuML 0.2.0 (02 Nov 2018)

## New Features

- PR #11: Kmeans algorithm added
- PR #7: FAISS KNN wrapper added
- PR #21: Added Conda install support

## Improvements

- PR #15: Added compatibility with cuDF (from prior pyGDF)
- PR #13: Added FAISS to Dockerfile
- PR #21: Added TravisCI build system for CI and Conda builds

## Bug Fixes

- PR #4: Fixed explained variance bug in TSVD
- PR #5: Notebook bug fixes and updated results


# cuML 0.1.0

Initial release including PCA, TSVD, DBSCAN, ml-prims and cython wrappers<|MERGE_RESOLUTION|>--- conflicted
+++ resolved
@@ -27,12 +27,8 @@
 - PR #1670: Lasso & ElasticNet - cuml Handle added
 - PR #1671: Update for accessing cuDF Series pointer
 - PR #1652: Support XGBoost 1.0+ models in FIL
-<<<<<<< HEAD
 - PR #1701: test_score kmeans test passing with newer cupy version
-
-=======
 - PR #1699: Limit CuPy to <7.2 temporarily
->>>>>>> df2371b4
 
 # cuML 0.12.0 (Date TBD)
 
