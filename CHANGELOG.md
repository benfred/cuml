--- conflicted
+++ resolved
@@ -1,4 +1,3 @@
-<<<<<<< HEAD
 # cuML 0.12.0 (Date TBD)
 
 ## New Features
@@ -9,10 +8,7 @@
 
 - PR #1470: Documentation: add make_regression, fix ARIMA section
 
-# cuML 0.11.0 (Date TBD)
-=======
 # cuML 0.11.0 (11 Dec 2019)
->>>>>>> 25376a60
 
 ## New Features
 
