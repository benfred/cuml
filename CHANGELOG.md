# cuML 0.14.0 (Date TBD)

## New Features
- PR #1655: Adds python bindings for homogeneity score
- PR #1704: Adds python bindings for completeness score
- PR #1687: Adds python bindings for mutual info score
- PR #1980: prim: added a new write-only unary op prim
- PR #1867: C++: add logging interface support in cuML based spdlog
- PR #1902: Multi class inference in FIL C++ and importing multi-class forests from treelite
- PR #1906: UMAP MNMG
- PR #2067: python: wrap logging interface in cython
- PR #2083: Added dtype, order, and use_full_low_rank to MNMG `make_regression`
- PR #2074: SG and MNMG `make_classification`
- PR #2057: Weighted k-means

## Improvements
- PR #1931: C++: enabled doxygen docs for all of the C++ codebase
- PR #1944: Support for dask_cudf.core.Series in _extract_partitions
- PR #1947: Cleaning up cmake
- PR #1927: Use Cython's `new_build_ext` (if available)
- PR #1946: Removed zlib dependency from cmake
- PR #1988: C++: cpp bench refactor
- PR #1873: Remove usage of nvstring and nvcat from LabelEncoder
- PR #1968: Update SVC SVR with cuML Array
- PR #1972: updates to our flow to use conda-forge's clang and clang-tools packages
- PR #1974: Reduce ARIMA testing time
- PR #1984: Enable Ninja build
- PR #1985: C++ UMAP parametrizable tests
- PR #2005: Adding missing algorithms to cuml benchmarks and notebook
- PR #2016: Add capability to setup.py and build.sh to fully clean all cython build files and artifacts
- PR #2044: A cuda-memcheck helper wrapper for devs
- PR #2018: Using `cuml.dask.part_utils.extract_partitions` and removing similar, duplicated code
- PR #2019: Enable doxygen build in our nightly doc build CI script
- PR #1996: Cythonize in parallel
- PR #2032: Reduce number of tests for MBSGD to improve CI running time
- PR #2031: Encapsulating UCX-py interactions in singleton
- PR #2029: Add C++ ARIMA log-likelihood benchmark
- PR #2085: Convert TSNE to use CumlArray
- PR #2051: Reduce the time required to run dask pca and dask tsvd tests
- PR #1981: Using CumlArray in kNN and DistributedDataHandler in dask kNN
- PR #2053: Introduce verbosity level in C++ layer instead of boolean `verbose` flag
- PR #2047: Make internal streams non-blocking w.r.t. NULL stream
- PR #2048: Random forest testing speedup
- PR #2058: Use CumlArray in Random Projection
- PR #2068: Updating knn class probabilities to use make_monotonic instead of binary search
- PR #2062: Adding random state to UMAP mnmg tests
- PR #2064: Speed-up K-Means test
- PR #2015: Renaming .h to .cuh in solver, dbscan and svm
- PR #2080: Improved import of sparse FIL forests from treelite
- PR #2090: Upgrade C++ build to C++14 standard
- PR #2089: CI: enabled cuda-memcheck on ml-prims unit-tests during nightly build
- PR #2128: Update Dask RF code to reduce the time required for GPU predict to run
- PR #2125: Build infrastructure to use RAFT
- PR #2131: Update Dask RF fit to use DistributedDataHandler
- PR #2055: Update the metrics notebook to use important cuML models
- PR #2095: Improved import of src_prims/utils.h, making it less ambiguous
- PR #2118: Updating SGD & mini-batch estimators to use CumlArray
- PR #2120: Speeding up dask RandomForest tests
- PR #1883: Use CumlArray in ARIMA
- PR #2135: A few optimizations to UMAP fuzzy simplicial set
- PR #1914: Change the meaning of ARIMA's intercept to match the literature
- PR #2098: Renaming .h to .cuh in decision_tree, glm, pca
- PR #2150: Remove deprecated RMM calls in RMM allocator adapter
- PR #2146: Remove deprecated kalman filter
- PR #2151: Add pytest duration and pytest timeout
- PR #2156: Add Docker 19 support to local gpuci build
- PR #2124: Expand tutorial docs and sample notebook
- PR #2175: Allow CPU-only and dataset params for benchmark sweeps
<<<<<<< HEAD
- PR #2186: Refactor cython code to build OPG structs in common utils file
=======
- PR #2180: Add fully single GPU singlegpu python build
- PR #2187: CMake improvements to manage conda environment dependencies
- PR #2185: Add has_sklearn function and use it in datasets/classification.
- PR #2193: Order-independent local shuffle in `cuml.dask.make_regression`
- PR #2184: Refoctor headers for holtwinters, rproj, tsvd, tsne, umap
- PR #2199: Remove unncessary notebooks
- PR #2195: Separating fit and transform calls in SG, MNMG PCA to save transform array memory consumption
- PR #2201: Re-enabling UMAP repro tests
- PR #2196: Updates to benchmarks. Moving notebook
- PR #2205: Use timeout to add 2 hour hard limit to dask tests
>>>>>>> 2a9074f6

## Bug Fixes
- PR #1939: Fix syntax error in cuml.common.array
- PR #1941: Remove c++ cuda flag that was getting duplicated in CMake
- PR #1971: python: Correctly honor --singlegpu option and CUML_BUILD_PATH env variable
- PR #1969: Update libcumlprims to 0.14
- PR #1973: Add missing mg files for setup.py --singlegpu flag
- PR #1993: Set `umap_transform_reproducibility` tests to xfail
- PR #2004: Refactoring the arguments to `plant()` call
- PR #2017: Fixing memory issue in weak cc prim
- PR #2028: Skipping UMAP knn reproducibility tests until we figure out why its failing in CUDA 10.2
- PR #2024: Fixed cuda-memcheck errors with sample-without-replacement prim
- PR #1540: prims: support for custom math-type used for computation inside adjusted rand index prim
- PR #2077: dask-make blobs arguments to match sklearn
- PR #2059: Make all Scipy imports conditional
- PR #2078: Ignore negative cache indices in get_vecs
- PR #2084: Fixed cuda-memcheck errors with COO unit-tests
- PR #2087: Fixed cuda-memcheck errors with dispersion prim
- PR #2096: Fixed syntax error with nightly build command for memcheck unit-tests
- PR #2115: Fixed contingency matrix prim unit-tests for computing correct golden values
- PR #2107: Fix PCA transform
- PR #2109: input_to_cuml_array __cuda_array_interface__ bugfix
- PR #2117: cuDF __array__ exception small fixes
- PR #2139: CumlArray for adjusted_rand_score
- PR #2140: Returning self in fit model functions
- PR #2144: Remove GPU arch < 60 from CMake build
- PR #2153: Added missing namespaces to some Decision Tree files
- PR #2155: C++: fix doxygen build break
- PR #2161: Replacing depreciated bruteForceKnn
- PR #2162: Use stream in transpose prim
- PR #2165: Fit function test correction
- PR #2166: Fix handling of temp file in RF pickling
- PR #2176: C++: fix for adjusted rand index when input array is all zeros
- PR #2179: Fix clang tools version in libcuml recipe
- PR #2183: Fix RAFT in nightly package
- PR #2191: Fix placement of SVM parameter documentation and add examples

# cuML 0.13.0 (Date TBD)

## New Features
- PR #1777: Python bindings for entropy
- PR #1742: Mean squared error implementation with cupy
- PR #1817: Confusion matrix implementation with cupy (SNSG and MNMG)
- PR #1766: Mean absolute error implementation with cupy
- PR #1766: Mean squared log error implementation with cupy
- PR #1635: cuML Array shim and configurable output added to cluster methods
- PR #1892: One hot encoder implementation with cupy
- PR #1586: Seasonal ARIMA
- PR #1683: cuml.dask make_regression
- PR #1689: Add framework for cuML Dask serializers
- PR #1709: Add `decision_function()` and `predict_proba()` for LogisticRegression
- PR #1714: Add `print_env.sh` file to gather important environment details
- PR #1750: LinearRegression CumlArray for configurable output
- PR #1767: Single GPU decomposition models configurable output
- PR #1646: Using FIL to predict in MNMG RF
- PR #1778: Make cuML Handle picklable
- PR #1738: cuml.dask refactor beginning and dask array input option for OLS, Ridge and KMeans
- PR #1874: Add predict_proba function to RF classifier
- PR #1815: Adding KNN parameter to UMAP
- PR #1978: Adding `predict_proba` function to dask RF

## Improvements
- PR #1644: Add `predict_proba()` for FIL binary classifier
- PR #1620: Pickling tests now automatically finds all model classes inheriting from cuml.Base
- PR #1637: Update to newer treelite version with XGBoost 1.0 compatibility
- PR #1632: Fix MBSGD models inheritance, they now inherits from cuml.Base
- PR #1628: Remove submodules from cuML
- PR #1755: Expose the build_treelite function for python
- PR #1649: Add the fil_sparse_format variable option to RF API
- PR #1647: storage_type=AUTO uses SPARSE for large models
- PR #1668: Update the warning statement thrown in RF when the seed is set but n_streams is not 1
- PR #1662: use of direct cusparse calls for coo2csr, instead of depending on nvgraph
- PR #1747: C++: dbscan performance improvements and cleanup
- PR #1697: Making trustworthiness batchable and using proper workspace
- PR #1721: Improving UMAP pytests
- PR #1717: Call `rmm_cupy_allocator` for CuPy allocations
- PR #1718: Import `using_allocator` from `cupy.cuda`
- PR #1723: Update RF Classifier to throw an exception for multi-class pickling
- PR #1726: Decorator to allocate CuPy arrays with RMM
- PR #1719: UMAP random seed reproducibility
- PR #1748: Test serializing `CumlArray` objects
- PR #1776: Refactoring pca/tsvd distributed
- PR #1762: Update CuPy requirement to 7
- PR #1768: C++: Different input and output types for add and subtract prims
- PR #1790: Add support for multiple seeding in k-means++
- PR #1805: Adding new Dask cuda serializers to naive bayes + a trivial perf update
- PR #1812: C++: bench: UMAP benchmark cases added
- PR #1795: Add capability to build CumlArray from bytearray/memoryview objects
- PR #1824: C++: improving the performance of UMAP algo
- PR #1816: Add ARIMA notebook
- PR #1856: Update docs for 0.13
- PR #1827: Add HPO demo Notebook
- PR #1825: `--nvtx` option in `build.sh`
- PR #1847: Update XGBoost version for CI
- PR #1837: Simplify cuML Array construction
- PR #1848: Rely on subclassing for cuML Array serialization
- PR #1866: Minimizing client memory pressure on Naive Bayes
- PR #1788: Removing complexity bottleneck in S-ARIMA
- PR #1873: Remove usage of nvstring and nvcat from LabelEncoder
- PR #1891: Additional improvements to naive bayes tree reduction

## Bug Fixes
- PR #1835 : Fix calling default RF Classification always
- PT #1904: replace cub sort
- PR #1833: Fix depth issue in shallow RF regression estimators
- PR #1770: Warn that KalmanFilter is deprecated
- PR #1775: Allow CumlArray to work with inputs that have no 'strides' in array interface
- PR #1594: Train-test split is now reproducible
- PR #1590: Fix destination directory structure for run-clang-format.py
- PR #1611: Fixing pickling errors for KNN classifier and regressor
- PR #1617: Fixing pickling issues for SVC and SVR
- PR #1634: Fix title in KNN docs
- PR #1627: Adding a check for multi-class data in RF classification
- PR #1654: Skip treelite patch if its already been applied
- PR #1661: Fix nvstring variable name
- PR #1673: Using struct for caching dlsym state in communicator
- PR #1659: TSNE - introduce 'convert_dtype' and refactor class attr 'Y' to 'embedding_'
- PR #1672: Solver 'svd' in Linear and Ridge Regressors when n_cols=1
- PR #1670: Lasso & ElasticNet - cuml Handle added
- PR #1671: Update for accessing cuDF Series pointer
- PR #1652: Support XGBoost 1.0+ models in FIL
- PR #1702: Fix LightGBM-FIL validation test
- PR #1701: test_score kmeans test passing with newer cupy version
- PR #1706: Remove multi-class bug from QuasiNewton
- PR #1699: Limit CuPy to <7.2 temporarily
- PR #1708: Correctly deallocate cuML handles in Cython
- PR #1730: Fixes to KF for test stability (mainly in CUDA 10.2)
- PR #1729: Fixing naive bayes UCX serialization problem in fit()
- PR #1749: bug fix rf classifier/regressor on seg fault in bench
- PR #1751: Updated RF documentation
- PR #1765: Update the checks for using RF GPU predict
- PR #1787: C++: unit-tests to check for RF accuracy. As well as a bug fix to improve RF accuracy
- PR #1793: Updated fil pyx to solve memory leakage issue
- PR #1810: Quickfix - chunkage in dask make_regression
- PR #1842: DistributedDataHandler not properly setting 'multiple'
- PR #1849: Critical fix in ARIMA initial estimate
- PR #1851: Fix for cuDF behavior change for multidimensional arrays
- PR #1852: Remove Thrust warnings
- PR #1868: Turning off IPC caching until it is fixed in UCX-py/UCX
- PR #1876: UMAP exponential decay parameters fix
- PR #1887: Fix hasattr for missing attributes on base models
- PR #1877: Remove resetting index in shuffling in train_test_split
- PR #1893: Updating UCX in comms to match current UCX-py
- PR #1888: Small train_test_split test fix
- PR #1899: Fix dask `extract_partitions()`, remove transformation as instance variable in PCA and TSVD and match sklearn APIs
- PR #1920: Temporarily raising threshold for UMAP reproducibility tests
- PR #1918: Create memleak fixture to skip memleak tests in CI for now
- PR #1926: Update batch matrix test margins
- PR #1925: Fix failing dask tests
- PR #1936: Update DaskRF regression test to xfail
- PR #1932: Isolating cause of make_blobs failure
- PR #1951: Dask Random forest regression CPU predict bug fix
- PR #1948: Adjust BatchedMargin margin and disable tests temporarily
- PR #1950: Fix UMAP test failure



# cuML 0.12.0 (04 Feb 2020)

## New Features
- PR #1483: prims: Fused L2 distance and nearest-neighbor prim
- PR #1494: bench: ml-prims benchmark
- PR #1514: bench: Fused L2 NN prim benchmark
- PR #1411: Cython side of MNMG OLS
- PR #1520: Cython side of MNMG Ridge Regression
- PR #1516: Suppor Vector Regression (epsilon-SVR)

## Improvements
- PR #1638: Update cuml/docs/README.md
- PR #1468: C++: updates to clang format flow to make it more usable among devs
- PR #1473: C++: lazy initialization of "costly" resources inside cumlHandle
- PR #1443: Added a new overloaded GEMM primitive
- PR #1489: Enabling deep trees using Gather tree builder
- PR #1463: Update FAISS submodule to 1.6.1
- PR #1488: Add codeowners
- PR #1432: Row-major (C-style) GPU arrays for benchmarks
- PR #1490: Use dask master instead of conda package for testing
- PR #1375: Naive Bayes & Distributed Naive Bayes
- PR #1377: Add GPU array support for FIL benchmarking
- PR #1493: kmeans: add tiling support for 1-NN computation and use fusedL2-1NN prim for L2 distance metric
- PR #1532: Update CuPy to >= 6.6 and allow 7.0
- PR #1528: Re-enabling KNN using dynamic library loading for UCX in communicator
- PR #1545: Add conda environment version updates to ci script
- PR #1541: Updates for libcudf++ Python refactor
- PR #1555: FIL-SKL, an SKLearn-based benchmark for FIL
- PR #1537: Improve pickling and scoring suppport for many models to support hyperopt
- PR #1551: Change custom kernel to cupy for col/row order transform
- PR #1533: C++: interface header file separation for SVM
- PR #1560: Helper function to allocate all new CuPy arrays with RMM memory management
- PR #1570: Relax nccl in conda recipes to >=2.4 (matching CI)
- PR #1578: Add missing function information to the cuML documenataion
- PR #1584: Add has_scipy utility function for runtime check
- PR #1583: API docs updates for 0.12
- PR #1591: Updated FIL documentation

## Bug Fixes
- PR #1470: Documentation: add make_regression, fix ARIMA section
- PR #1482: Updated the code to remove sklearn from the mbsgd stress test
- PR #1491: Update dev environments for 0.12
- PR #1512: Updating setup_cpu() in SpeedupComparisonRunner
- PR #1498: Add build.sh to code owners
- PR #1505: cmake: added correct dependencies for prims-bench build
- PR #1534: Removed TODO comment in create_ucp_listeners()
- PR #1548: Fixing umap extra unary op in knn graph
- PR #1547: Fixing MNMG kmeans score. Fixing UMAP pickling before fit(). Fixing UMAP test failures.
- PR #1557: Increasing threshold for kmeans score
- PR #1562: Increasing threshold even higher
- PR #1564: Fixed a typo in function cumlMPICommunicator_impl::syncStream
- PR #1569: Remove Scikit-learn exception and depedenncy in SVM
- PR #1575: Add missing dtype parameter in call to strides to order for CuPy 6.6 code path
- PR #1574: Updated the init file to include SVM
- PR #1589: Fixing the default value for RF and updating mnmg predict to accept cudf
- PR #1601: Fixed wrong datatype used in knn voting kernel

# cuML 0.11.0 (11 Dec 2019)

## New Features

- PR #1295: Cython side of MNMG PCA
- PR #1218: prims: histogram prim
- PR #1129: C++: Separate include folder for C++ API distribution
- PR #1282: OPG KNN MNMG Code (disabled for 0.11)
- PR #1242: Initial implementation of FIL sparse forests
- PR #1194: Initial ARIMA time-series modeling support.
- PR #1286: Importing treelite models as FIL sparse forests
- PR #1285: Fea minimum impurity decrease RF param
- PR #1301: Add make_regression to generate regression datasets
- PR #1322: RF pickling using treelite, protobuf and FIL
- PR #1332: Add option to cuml.dask make_blobs to produce dask array
- PR #1307: Add RF regression benchmark
- PR #1327: Update the code to build treelite with protobuf
- PR #1289: Add Python benchmarking support for FIL
- PR #1371: Cython side of MNMG tSVD
- PR #1386: Expose SVC decision function value

## Improvements
- PR #1170: Use git to clone subprojects instead of git submodules
- PR #1239: Updated the treelite version
- PR #1225: setup.py clone dependencies like cmake and correct include paths
- PR #1224: Refactored FIL to prepare for sparse trees
- PR #1249: Include libcuml.so C API in installed targets
- PR #1259: Conda dev environment updates and use libcumlprims current version in CI
- PR #1277: Change dependency order in cmake for better printing at compile time
- PR #1264: Add -s flag to GPU CI pytest for better error printing
- PR #1271: Updated the Ridge regression documentation
- PR #1283: Updated the cuMl docs to include MBSGD and adjusted_rand_score
- PR #1300: Lowercase parameter versions for FIL algorithms
- PR #1312: Update CuPy to version 6.5 and use conda-forge channel
- PR #1336: Import SciKit-Learn models into FIL
- PR #1314: Added options needed for ASVDb output (CUDA ver, etc.), added option
  to select algos
- PR #1335: Options to print available algorithms and datasets
  in the Python benchmark
- PR #1338: Remove BUILD_ABI references in CI scripts
- PR #1340: Updated unit tests to uses larger dataset
- PR #1351: Build treelite temporarily for GPU CI testing of FIL Scikit-learn
  model importing
- PR #1367: --test-split benchmark parameter for train-test split
- PR #1360: Improved tests for importing SciKit-Learn models into FIL
- PR #1368: Add --num-rows benchmark command line argument
- PR #1351: Build treelite temporarily for GPU CI testing of FIL Scikit-learn model importing
- PR #1366: Modify train_test_split to use CuPy and accept device arrays
- PR #1258: Documenting new MPI communicator for multi-node multi-GPU testing
- PR #1345: Removing deprecated should_downcast argument
- PR #1362: device_buffer in UMAP + Sparse prims
- PR #1376: AUTO value for FIL algorithm
- PR #1408: Updated pickle tests to delete the pre-pickled model to prevent pointer leakage
- PR #1357: Run benchmarks multiple times for CI
- PR #1382: ARIMA optimization: move functions to C++ side
- PR #1392: Updated RF code to reduce duplication of the code
- PR #1444: UCX listener running in its own isolated thread
- PR #1445: Improved performance of FIL sparse trees
- PR #1431: Updated API docs
- PR #1441: Remove unused CUDA conda labels
- PR #1439: Match sklearn 0.22 default n_estimators for RF and fix test errors
- PR #1461: Add kneighbors to API docs

## Bug Fixes
- PR #1281: Making rng.h threadsafe
- PR #1212: Fix cmake git cloning always running configure in subprojects
- PR #1261: Fix comms build errors due to cuml++ include folder changes
- PR #1267: Update build.sh for recent change of building comms in main CMakeLists
- PR #1278: Removed incorrect overloaded instance of eigJacobi
- PR #1302: Updates for numba 0.46
- PR #1313: Updated the RF tests to set the seed and n_streams
- PR #1319: Using machineName arg passed in instead of default for ASV reporting
- PR #1326: Fix illegal memory access in make_regression (bounds issue)
- PR #1330: Fix C++ unit test utils for better handling of differences near zero
- PR #1342: Fix to prevent memory leakage in Lasso and ElasticNet
- PR #1337: Fix k-means init from preset cluster centers
- PR #1354: Fix SVM gamma=scale implementation
- PR #1344: Change other solver based methods to create solver object in init
- PR #1373: Fixing a few small bugs in make_blobs and adding asserts to pytests
- PR #1361: Improve SMO error handling
- PR #1384: Lower expectations on batched matrix tests to prevent CI failures
- PR #1380: Fix memory leaks in ARIMA
- PR #1391: Lower expectations on batched matrix tests even more
- PR #1394: Warning added in svd for cuda version 10.1
- PR #1407: Resolved RF predict issues and updated RF docstring
- PR #1401: Patch for lbfgs solver for logistic regression with no l1 penalty
- PR #1416: train_test_split numba and rmm device_array output bugfix
- PR #1419: UMAP pickle tests are using wrong n_neighbors value for trustworthiness
- PR #1438: KNN Classifier to properly return Dataframe with Dataframe input
- PR #1425: Deprecate seed and use random_state similar to Scikit-learn in train_test_split
- PR #1458: Add joblib as an explicit requirement
- PR #1474: Defer knn mnmg to 0.12 nightly builds and disable ucx-py dependency

# cuML 0.10.0 (16 Oct 2019)

## New Features
- PR #1148: C++ benchmark tool for c++/CUDA code inside cuML
- PR #1071: Selective eigen solver of cuSolver
- PR #1073: Updating RF wrappers to use FIL for GPU accelerated prediction
- PR #1104: CUDA 10.1 support
- PR #1113: prims: new batched make-symmetric-matrix primitive
- PR #1112: prims: new batched-gemv primitive
- PR #855: Added benchmark tools
- PR #1149 Add YYMMDD to version tag for nightly conda packages
- PR #892: General Gram matrices prim
- PR #912: Support Vector Machine
- PR #1274: Updated the RF score function to use GPU predict

## Improvements
- PR #961: High Peformance RF; HIST algo
- PR #1028: Dockerfile updates after dir restructure. Conda env yaml to add statsmodels as a dependency
- PR #1047: Consistent OPG interface for kmeans, based on internal libcumlprims update
- PR #763: Add examples to train_test_split documentation
- PR #1093: Unified inference kernels for different FIL algorithms
- PR #1076: Paying off some UMAP / Spectral tech debt.
- PR #1086: Ensure RegressorMixin scorer uses device arrays
- PR #1110: Adding tests to use default values of parameters of the models
- PR #1108: input_to_host_array function in input_utils for input processing to host arrays
- PR #1114: K-means: Exposing useful params, removing unused params, proxying params in Dask
- PR #1138: Implementing ANY_RANK semantics on irecv
- PR #1142: prims: expose separate InType and OutType for unaryOp and binaryOp
- PR #1115: Moving dask_make_blobs to cuml.dask.datasets. Adding conversion to dask.DataFrame
- PR #1136: CUDA 10.1 CI updates
- PR #1135: K-means: add boundary cases for kmeans||, support finer control with convergence
- PR #1163: Some more correctness improvements. Better verbose printing
- PR #1165: Adding except + in all remaining cython
- PR #1186: Using LocalCUDACluster Pytest fixture
- PR #1173: Docs: Barnes Hut TSNE documentation
- PR #1176: Use new RMM API based on Cython
- PR #1219: Adding custom bench_func and verbose logging to cuml.benchmark
- PR #1247: Improved MNMG RF error checking

## Bug Fixes

- PR #1231: RF respect number of cuda streams from cuml handle
- PR #1230: Rf bugfix memleak in regression
- PR #1208: compile dbscan bug
- PR #1016: Use correct libcumlprims version in GPU CI
- PR #1040: Update version of numba in development conda yaml files
- PR #1043: Updates to accomodate cuDF python code reorganization
- PR #1044: Remove nvidia driver installation from ci/cpu/build.sh
- PR #991: Barnes Hut TSNE Memory Issue Fixes
- PR #1075: Pinning Dask version for consistent CI results
- PR #990: Barnes Hut TSNE Memory Issue Fixes
- PR #1066: Using proper set of workers to destroy nccl comms
- PR #1072: Remove pip requirements and setup
- PR #1074: Fix flake8 CI style check
- PR #1087: Accuracy improvement for sqrt/log in RF max_feature
- PR #1088: Change straggling numba python allocations to use RMM
- PR #1106: Pinning Distributed version to match Dask for consistent CI results
- PR #1116: TSNE CUDA 10.1 Bug Fixes
- PR #1132: DBSCAN Batching Bug Fix
- PR #1162: DASK RF random seed bug fix
- PR #1164: Fix check_dtype arg handling for input_to_dev_array
- PR #1171: SVM prediction bug fix
- PR #1177: Update dask and distributed to 2.5
- PR #1204: Fix SVM crash on Turing
- PR #1199: Replaced sprintf() with snprintf() in THROW()
- PR #1205: Update dask-cuda in yml envs
- PR #1211: Fixing Dask k-means transform bug and adding test
- PR #1236: Improve fix for SMO solvers potential crash on Turing
- PR #1251: Disable compiler optimization for CUDA 10.1 for distance prims
- PR #1260: Small bugfix for major conversion in input_utils
- PR #1276: Fix float64 prediction crash in test_random_forest

# cuML 0.9.0 (21 Aug 2019)

## New Features

- PR #894: Convert RF to treelite format
- PR #826: Jones transformation of params for ARIMA models timeSeries ml-prim
- PR #697: Silhouette Score metric ml-prim
- PR #674: KL Divergence metric ml-prim
- PR #787: homogeneity, completeness and v-measure metrics ml-prim
- PR #711: Mutual Information metric ml-prim
- PR #724: Entropy metric ml-prim
- PR #766: Expose score method based on inertia for KMeans
- PR #823: prims: cluster dispersion metric
- PR #816: Added inverse_transform() for LabelEncoder
- PR #789: prims: sampling without replacement
- PR #813: prims: Col major istance prim
- PR #635: Random Forest & Decision Tree Regression (Single-GPU)
- PR #819: Forest Inferencing Library (FIL)
- PR #829: C++: enable nvtx ranges
- PR #835: Holt-Winters algorithm
- PR #837: treelite for decision forest exchange format
- PR #871: Wrapper for FIL
- PR #870: make_blobs python function
- PR #881: wrappers for accuracy_score and adjusted_rand_score functions
- PR #840: Dask RF classification and regression
- PR #870: make_blobs python function
- PR #879: import of treelite models to FIL
- PR #892: General Gram matrices prim
- PR #883: Adding MNMG Kmeans
- PR #930: Dask RF
- PR #882: TSNE - T-Distributed Stochastic Neighbourhood Embedding
- PR #624: Internals API & Graph Based Dimensionality Reductions Callback
- PR #926: Wrapper for FIL
- PR #994: Adding MPI comm impl for testing / benchmarking MNMG CUDA
- PR #960: Enable using libcumlprims for MG algorithms/prims

## Improvements
- PR #822: build: build.sh update to club all make targets together
- PR #807: Added development conda yml files
- PR #840: Require cmake >= 3.14
- PR #832: Stateless Decision Tree and Random Forest API
- PR #857: Small modifications to comms for utilizing IB w/ Dask
- PR #851: Random forest Stateless API wrappers
- PR #865: High Performance RF
- PR #895: Pretty prints arguments!
- PR #920: Add an empty marker kernel for tracing purposes
- PR #915: syncStream added to cumlCommunicator
- PR #922: Random Forest support in FIL
- PR #911: Update headers to credit CannyLabs BH TSNE implementation
- PR #918: Streamline CUDA_REL environment variable
- PR #924: kmeans: updated APIs to be stateless, refactored code for mnmg support
- PR #950: global_bias support in FIL
- PR #773: Significant improvements to input checking of all classes and common input API for Python
- PR #957: Adding docs to RF & KMeans MNMG. Small fixes for release
- PR #965: Making dask-ml a hard dependency
- PR #976: Update api.rst for new 0.9 classes
- PR #973: Use cudaDeviceGetAttribute instead of relying on cudaDeviceProp object being passed
- PR #978: Update README for 0.9
- PR #1009: Fix references to notebooks-contrib
- PR #1015: Ability to control the number of internal streams in cumlHandle_impl via cumlHandle
- PR #1175: Add more modules to docs ToC

## Bug Fixes

- PR #923: Fix misshapen level/trend/season HoltWinters output
- PR #831: Update conda package dependencies to cudf 0.9
- PR #772: Add missing cython headers to SGD and CD
- PR #849: PCA no attribute trans_input_ transform bug fix
- PR #869: Removing incorrect information from KNN Docs
- PR #885: libclang installation fix for GPUCI
- PR #896: Fix typo in comms build instructions
- PR #921: Fix build scripts using incorrect cudf version
- PR #928: TSNE Stability Adjustments
- PR #934: Cache cudaDeviceProp in cumlHandle for perf reasons
- PR #932: Change default param value for RF classifier
- PR #949: Fix dtype conversion tests for unsupported cudf dtypes
- PR #908: Fix local build generated file ownerships
- PR #983: Change RF max_depth default to 16
- PR #987: Change default values for knn
- PR #988: Switch to exact tsne
- PR #991: Cleanup python code in cuml.dask.cluster
- PR #996: ucx_initialized being properly set in CommsContext
- PR #1007: Throws a well defined error when mutigpu is not enabled
- PR #1018: Hint location of nccl in build.sh for CI
- PR #1022: Using random_state to make K-Means MNMG tests deterministic
- PR #1034: Fix typos and formatting issues in RF docs
- PR #1052: Fix the rows_sample dtype to float

# cuML 0.8.0 (27 June 2019)

## New Features

- PR #652: Adjusted Rand Index metric ml-prim
- PR #679: Class label manipulation ml-prim
- PR #636: Rand Index metric ml-prim
- PR #515: Added Random Projection feature
- PR #504: Contingency matrix ml-prim
- PR #644: Add train_test_split utility for cuDF dataframes
- PR #612: Allow Cuda Array Interface, Numba inputs and input code refactor
- PR #641: C: Separate C-wrapper library build to generate libcuml.so
- PR #631: Add nvcategory based ordinal label encoder
- PR #681: Add MBSGDClassifier and MBSGDRegressor classes around SGD
- PR #705: Quasi Newton solver and LogisticRegression Python classes
- PR #670: Add test skipping functionality to build.sh
- PR #678: Random Forest Python class
- PR #684: prims: make_blobs primitive
- PR #673: prims: reduce cols by key primitive
- PR #812: Add cuML Communications API & consolidate Dask cuML

## Improvements

- PR #597: C++ cuML and ml-prims folder refactor
- PR #590: QN Recover from numeric errors
- PR #482: Introduce cumlHandle for pca and tsvd
- PR #573: Remove use of unnecessary cuDF column and series copies
- PR #601: Cython PEP8 cleanup and CI integration
- PR #596: Introduce cumlHandle for ols and ridge
- PR #579: Introduce cumlHandle for cd and sgd, and propagate C++ errors in cython level for cd and sgd
- PR #604: Adding cumlHandle to kNN, spectral methods, and UMAP
- PR #616: Enable clang-format for enforcing coding style
- PR #618: CI: Enable copyright header checks
- PR #622: Updated to use 0.8 dependencies
- PR #626: Added build.sh script, updated CI scripts and documentation
- PR #633: build: Auto-detection of GPU_ARCHS during cmake
- PR #650: Moving brute force kNN to prims. Creating stateless kNN API.
- PR #662: C++: Bulk clang-format updates
- PR #671: Added pickle pytests and correct pickling of Base class
- PR #675: atomicMin/Max(float, double) with integer atomics and bit flipping
- PR #677: build: 'deep-clean' to build.sh to clean faiss build as well
- PR #683: Use stateless c++ API in KNN so that it can be pickled properly
- PR #686: Use stateless c++ API in UMAP so that it can be pickled properly
- PR #695: prims: Refactor pairwise distance
- PR #707: Added stress test and updated documentation for RF
- PR #701: Added emacs temporary file patterns to .gitignore
- PR #606: C++: Added tests for host_buffer and improved device_buffer and host_buffer implementation
- PR #726: Updated RF docs and stress test
- PR #730: Update README and RF docs for 0.8
- PR #744: Random projections generating binomial on device. Fixing tests.
- PR #741: Update API docs for 0.8
- PR #754: Pickling of UMAP/KNN
- PR #753: Made PCA and TSVD picklable
- PR #746: LogisticRegression and QN API docstrings
- PR #820: Updating DEVELOPER GUIDE threading guidelines

## Bug Fixes
- PR #584: Added missing virtual destructor to deviceAllocator and hostAllocator
- PR #620: C++: Removed old unit-test files in ml-prims
- PR #627: C++: Fixed dbscan crash issue filed in 613
- PR #640: Remove setuptools from conda run dependency
- PR #646: Update link in contributing.md
- PR #649: Bug fix to LinAlg::reduce_rows_by_key prim filed in issue #648
- PR #666: fixes to gitutils.py to resolve both string decode and handling of uncommitted files
- PR #676: Fix template parameters in `bernoulli()` implementation.
- PR #685: Make CuPy optional to avoid nccl conda package conflicts
- PR #687: prims: updated tolerance for reduce_cols_by_key unit-tests
- PR #689: Removing extra prints from NearestNeighbors cython
- PR #718: Bug fix for DBSCAN and increasing batch size of sgd
- PR #719: Adding additional checks for dtype of the data
- PR #736: Bug fix for RF wrapper and .cu print function
- PR #547: Fixed issue if C++ compiler is specified via CXX during configure.
- PR #759: Configure Sphinx to render params correctly
- PR #762: Apply threshold to remove flakiness of UMAP tests.
- PR #768: Fixing memory bug from stateless refactor
- PR #782: Nearest neighbors checking properly whether memory should be freed
- PR #783: UMAP was using wrong size for knn computation
- PR #776: Hotfix for self.variables in RF
- PR #777: Fix numpy input bug
- PR #784: Fix jit of shuffle_idx python function
- PR #790: Fix rows_sample input type for RF
- PR #793: Fix for dtype conversion utility for numba arrays without cupy installed
- PR #806: Add a seed for sklearn model in RF test file
- PR #843: Rf quantile fix

# cuML 0.7.0 (10 May 2019)

## New Features

- PR #405: Quasi-Newton GLM Solvers
- PR #277: Add row- and column-wise weighted mean primitive
- PR #424: Add a grid-sync struct for inter-block synchronization
- PR #430: Add R-Squared Score to ml primitives
- PR #463: Add matrix gather to ml primitives
- PR #435: Expose cumlhandle in cython + developer guide
- PR #455: Remove default-stream arguement across ml-prims and cuML
- PR #375: cuml cpp shared library renamed to libcuml++.so
- PR #460: Random Forest & Decision Trees (Single-GPU, Classification)
- PR #491: Add doxygen build target for ml-prims
- PR #505: Add R-Squared Score to python interface
- PR #507: Add coordinate descent for lasso and elastic-net
- PR #511: Add a minmax ml-prim
- PR #516: Added Trustworthiness score feature
- PR #520: Add local build script to mimic gpuCI
- PR #503: Add column-wise matrix sort primitive
- PR #525: Add docs build script to cuML
- PR #528: Remove current KMeans and replace it with a new single GPU implementation built using ML primitives

## Improvements

- PR #481: Refactoring Quasi-Newton to use cumlHandle
- PR #467: Added validity check on cumlHandle_t
- PR #461: Rewrote permute and added column major version
- PR #440: README updates
- PR #295: Improve build-time and the interface e.g., enable bool-OutType, for distance()
- PR #390: Update docs version
- PR #272: Add stream parameters to cublas and cusolver wrapper functions
- PR #447: Added building and running mlprims tests to CI
- PR #445: Lower dbscan memory usage by computing adjacency matrix directly
- PR #431: Add support for fancy iterator input types to LinAlg::reduce_rows_by_key
- PR #394: Introducing cumlHandle API to dbscan and add example
- PR #500: Added CI check for black listed CUDA Runtime API calls
- PR #475: exposing cumlHandle for dbscan from python-side
- PR #395: Edited the CONTRIBUTING.md file
- PR #407: Test files to run stress, correctness and unit tests for cuml algos
- PR #512: generic copy method for copying buffers between device/host
- PR #533: Add cudatoolkit conda dependency
- PR #524: Use cmake find blas and find lapack to pass configure options to faiss
- PR #527: Added notes on UMAP differences from reference implementation
- PR #540: Use latest release version in update-version CI script
- PR #552: Re-enable assert in kmeans tests with xfail as needed
- PR #581: Add shared memory fast col major to row major function back with bound checks
- PR #592: More efficient matrix copy/reverse methods
- PR #721: Added pickle tests for DBSCAN and Random Projections

## Bug Fixes

- PR #334: Fixed segfault in `ML::cumlHandle_impl::destroyResources`
- PR #349: Developer guide clarifications for cumlHandle and cumlHandle_impl
- PR #398: Fix CI scripts to allow nightlies to be uploaded
- PR #399: Skip PCA tests to allow CI to run with driver 418
- PR #422: Issue in the PCA tests was solved and CI can run with driver 418
- PR #409: Add entry to gitmodules to ignore build artifacts
- PR #412: Fix for svdQR function in ml-prims
- PR #438: Code that depended on FAISS was building everytime.
- PR #358: Fixed an issue when switching streams on MLCommon::device_buffer and MLCommon::host_buffer
- PR #434: Fixing bug in CSR tests
- PR #443: Remove defaults channel from ci scripts
- PR #384: 64b index arithmetic updates to the kernels inside ml-prims
- PR #459: Fix for runtime library path of pip package
- PR #464: Fix for C++11 destructor warning in qn
- PR #466: Add support for column-major in LinAlg::*Norm methods
- PR #465: Fixing deadlock issue in GridSync due to consecutive sync calls
- PR #468: Fix dbscan example build failure
- PR #470: Fix resource leakage in Kalman filter python wrapper
- PR #473: Fix gather ml-prim test for change in rng uniform API
- PR #477: Fixes default stream initialization in cumlHandle
- PR #480: Replaced qn_fit() declaration with #include of file containing definition to fix linker error
- PR #495: Update cuDF and RMM versions in GPU ci test scripts
- PR #499: DEVELOPER_GUIDE.md: fixed links and clarified ML::detail::streamSyncer example
- PR #506: Re enable ml-prim tests in CI
- PR #508: Fix for an error with default argument in LinAlg::meanSquaredError
- PR #519: README.md Updates and adding BUILD.md back
- PR #526: Fix the issue of wrong results when fit and transform of PCA are called separately
- PR #531: Fixing missing arguments in updateDevice() for RF
- PR #543: Exposing dbscan batch size through cython API and fixing broken batching
- PR #551: Made use of ZLIB_LIBRARIES consistent between ml_test and ml_mg_test
- PR #557: Modified CI script to run cuML tests before building mlprims and removed lapack flag
- PR #578: Updated Readme.md to add lasso and elastic-net
- PR #580: Fixing cython garbage collection bug in KNN
- PR #577: Use find libz in prims cmake
- PR #594: fixed cuda-memcheck mean_center test failures


# cuML 0.6.1 (09 Apr 2019)

## Bug Fixes

- PR #462 Runtime library path fix for cuML pip package


# cuML 0.6.0 (22 Mar 2019)

## New Features

- PR #249: Single GPU Stochastic Gradient Descent for linear regression, logistic regression, and linear svm with L1, L2, and elastic-net penalties.
- PR #247: Added "proper" CUDA API to cuML
- PR #235: NearestNeighbors MG Support
- PR #261: UMAP Algorithm
- PR #290: NearestNeighbors numpy MG Support
- PR #303: Reusable spectral embedding / clustering
- PR #325: Initial support for single process multi-GPU OLS and tSVD
- PR #271: Initial support for hyperparameter optimization with dask for many models

## Improvements

- PR #144: Dockerfile update and docs for LinearRegression and Kalman Filter.
- PR #168: Add /ci/gpu/build.sh file to cuML
- PR #167: Integrating full-n-final ml-prims repo inside cuml
- PR #198: (ml-prims) Removal of *MG calls + fixed a bug in permute method
- PR #194: Added new ml-prims for supporting LASSO regression.
- PR #114: Building faiss C++ api into libcuml
- PR #64: Using FAISS C++ API in cuML and exposing bindings through cython
- PR #208: Issue ml-common-3: Math.h: swap thrust::for_each with binaryOp,unaryOp
- PR #224: Improve doc strings for readable rendering with readthedocs
- PR #209: Simplify README.md, move build instructions to BUILD.md
- PR #218: Fix RNG to use given seed and adjust RNG test tolerances.
- PR #225: Support for generating random integers
- PR #215: Refactored LinAlg::norm to Stats::rowNorm and added Stats::colNorm
- PR #234: Support for custom output type and passing index value to main_op in *Reduction kernels
- PR #230: Refactored the cuda_utils header
- PR #236: Refactored cuml python package structure to be more sklearn like
- PR #232: Added reduce_rows_by_key
- PR #246: Support for 2 vectors in the matrix vector operator
- PR #244: Fix for single GPU OLS and Ridge to support one column training data
- PR #271: Added get_params and set_params functions for linear and ridge regression
- PR #253: Fix for issue #250-reduce_rows_by_key failed memcheck for small nkeys
- PR #269: LinearRegression, Ridge Python docs update and cleaning
- PR #322: set_params updated
- PR #237: Update build instructions
- PR #275: Kmeans use of faster gpu_matrix
- PR #288: Add n_neighbors to NearestNeighbors constructor
- PR #302: Added FutureWarning for deprecation of current kmeans algorithm
- PR #312: Last minute cleanup before release
- PR #315: Documentation updating and enhancements
- PR #330: Added ignored argument to pca.fit_transform to map to sklearn's implemenation
- PR #342: Change default ABI to ON
- PR #572: Pulling DBSCAN components into reusable primitives


## Bug Fixes

- PR #193: Fix AttributeError in PCA and TSVD
- PR #211: Fixing inconsistent use of proper batch size calculation in DBSCAN
- PR #202: Adding back ability for users to define their own BLAS
- PR #201: Pass CMAKE CUDA path to faiss/configure script
- PR #200 Avoid using numpy via cimport in KNN
- PR #228: Bug fix: LinAlg::unaryOp with 0-length input
- PR #279: Removing faiss-gpu references in README
- PR #321: Fix release script typo
- PR #327: Update conda requirements for version 0.6 requirements
- PR #352: Correctly calculating numpy chunk sizing for kNN
- PR #345: Run python import as part of package build to trigger compilation
- PR #347: Lowering memory usage of kNN.
- PR #355: Fixing issues with very large numpy inputs to SPMG OLS and tSVD.
- PR #357: Removing FAISS requirement from README
- PR #362: Fix for matVecOp crashing on large input sizes
- PR #366: Index arithmetic issue fix with TxN_t class
- PR #376: Disabled kmeans tests since they are currently too sensitive (see #71)
- PR #380: Allow arbitrary data size on ingress for numba_utils.row_matrix
- PR #385: Fix for long import cuml time in containers and fix for setup_pip
- PR #630: Fixing a missing kneighbors in nearest neighbors python proxy

# cuML 0.5.1 (05 Feb 2019)

## Bug Fixes

- PR #189 Avoid using numpy via cimport to prevent ABI issues in Cython compilation


# cuML 0.5.0 (28 Jan 2019)

## New Features

- PR #66: OLS Linear Regression
- PR #44: Distance calculation ML primitives
- PR #69: Ridge (L2 Regularized) Linear Regression
- PR #103: Linear Kalman Filter
- PR #117: Pip install support
- PR #64: Device to device support from cuML device pointers into FAISS

## Improvements

- PR #56: Make OpenMP optional for building
- PR #67: Github issue templates
- PR #44: Refactored DBSCAN to use ML primitives
- PR #91: Pytest cleanup and sklearn toyset datasets based pytests for kmeans and dbscan
- PR #75: C++ example to use kmeans
- PR #117: Use cmake extension to find any zlib installed in system
- PR #94: Add cmake flag to set ABI compatibility
- PR #139: Move thirdparty submodules to root and add symlinks to new locations
- PR #151: Replace TravisCI testing and conda pkg builds with gpuCI
- PR #164: Add numba kernel for faster column to row major transform
- PR #114: Adding FAISS to cuml build

## Bug Fixes

- PR #48: CUDA 10 compilation warnings fix
- PR #51: Fixes to Dockerfile and docs for new build system
- PR #72: Fixes for GCC 7
- PR #96: Fix for kmeans stack overflow with high number of clusters
- PR #105: Fix for AttributeError in kmeans fit method
- PR #113: Removed old  glm python/cython files
- PR #118: Fix for AttributeError in kmeans predict method
- PR #125: Remove randomized solver option from PCA python bindings


# cuML 0.4.0 (05 Dec 2018)

## New Features

## Improvements

- PR #42: New build system: separation of libcuml.so and cuml python package
- PR #43: Added changelog.md

## Bug Fixes


# cuML 0.3.0 (30 Nov 2018)

## New Features

- PR #33: Added ability to call cuML algorithms using numpy arrays

## Improvements

- PR #24: Fix references of python package from cuML to cuml and start using versioneer for better versioning
- PR #40: Added support for refactored cuDF 0.3.0, updated Conda files
- PR #33: Major python test cleaning, all tests pass with cuDF 0.2.0 and 0.3.0. Preparation for new build system
- PR #34: Updated batch count calculation logic in DBSCAN
- PR #35: Beginning of DBSCAN refactor to use cuML mlprims and general improvements

## Bug Fixes

- PR #30: Fixed batch size bug in DBSCAN that caused crash. Also fixed various locations for potential integer overflows
- PR #28: Fix readthedocs build documentation
- PR #29: Fix pytests for cuml name change from cuML
- PR #33: Fixed memory bug that would cause segmentation faults due to numba releasing memory before it was used. Also fixed row major/column major bugs for different algorithms
- PR #36: Fix kmeans gtest to use device data
- PR #38: cuda\_free bug removed that caused google tests to sometimes pass and sometimes fail randomly
- PR #39: Updated cmake to correctly link with CUDA libraries, add CUDA runtime linking and include source files in compile target

# cuML 0.2.0 (02 Nov 2018)

## New Features

- PR #11: Kmeans algorithm added
- PR #7: FAISS KNN wrapper added
- PR #21: Added Conda install support

## Improvements

- PR #15: Added compatibility with cuDF (from prior pyGDF)
- PR #13: Added FAISS to Dockerfile
- PR #21: Added TravisCI build system for CI and Conda builds

## Bug Fixes

- PR #4: Fixed explained variance bug in TSVD
- PR #5: Notebook bug fixes and updated results


# cuML 0.1.0

Initial release including PCA, TSVD, DBSCAN, ml-prims and cython wrappers<|MERGE_RESOLUTION|>--- conflicted
+++ resolved
@@ -66,9 +66,7 @@
 - PR #2156: Add Docker 19 support to local gpuci build
 - PR #2124: Expand tutorial docs and sample notebook
 - PR #2175: Allow CPU-only and dataset params for benchmark sweeps
-<<<<<<< HEAD
 - PR #2186: Refactor cython code to build OPG structs in common utils file
-=======
 - PR #2180: Add fully single GPU singlegpu python build
 - PR #2187: CMake improvements to manage conda environment dependencies
 - PR #2185: Add has_sklearn function and use it in datasets/classification.
@@ -79,7 +77,6 @@
 - PR #2201: Re-enabling UMAP repro tests
 - PR #2196: Updates to benchmarks. Moving notebook
 - PR #2205: Use timeout to add 2 hour hard limit to dask tests
->>>>>>> 2a9074f6
 
 ## Bug Fixes
 - PR #1939: Fix syntax error in cuml.common.array
