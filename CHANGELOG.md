# cuML 0.14.0 (Date TBD)

## New Features
- PR #1980: prim: added a new write-only unary op prim
- PR #1867: C++: add logging interface support in cuML based spdlog
- PR #1902: Multi class inference in FIL C++ and importing multi-class forests from treelite
- PR #1906: UMAP MNMG
- PR #2067L python: wrap logging interface in cython
- PR #2083: Added dtype, order, and use_full_low_rank to MNMG `make_regression`
- PR #2074: SG and MNMG `make_classification`

## Improvements
- PR #1931: C++: enabled doxygen docs for all of the C++ codebase
- PR #1944: Support for dask_cudf.core.Series in _extract_partitions
- PR #1947: Cleaning up cmake
- PR #1927: Use Cython's `new_build_ext` (if available)
- PR #1946: Removed zlib dependency from cmake
- PR #1873: Remove usage of nvstring and nvcat from LabelEncoder
- PR #1968: Update SVC SVR with cuML Array
- PR #1972: updates to our flow to use conda-forge's clang and clang-tools packages
- PR #1974: Reduce ARIMA testing time
- PR #1984: Enable Ninja build
- PR #2005: Adding missing algorithms to cuml benchmarks and notebook
- PR #2016: Add capability to setup.py and build.sh to fully clean all cython build files and artifacts
- PR #2044: A cuda-memcheck helper wrapper for devs
- PR #2018: Using `cuml.dask.part_utils.extract_partitions` and removing similar, duplicated code
- PR #2019: Enable doxygen build in our nightly doc build CI script
- PR #1996: Cythonize in parallel
- PR #2032: Reduce number of tests for MBSGD to improve CI running time
- PR #2031: Encapsulating UCX-py interactions in singleton
- PR #2029: Add C++ ARIMA log-likelihood benchmark
- PR #2051: Reduce the time required to run dask pca and dask tsvd tests
- PR #1981: Using CumlArray in kNN and DistributedDataHandler in dask kNN
- PR #2053: Introduce verbosity level in C++ layer instead of boolean `verbose` flag
- PR #2047: Make internal streams non-blocking w.r.t. NULL stream
- PR #2048: Random forest testing speedup
- PR #2058: Use CumlArray in Random Projection
- PR #2068: Updating knn class probabilities to use make_monotonic instead of binary search
- PR #2062: Adding random state to UMAP mnmg tests
- PR #2064: Speed-up K-Means test
- PR #2015: Renaming .h to .cuh in solver, dbscan and svm
- PR #2080: Improved import of sparse FIL forests from treelite
- PR #2090: Upgrade C++ build to C++14 standard
- PR #2089: CI: enabled cuda-memcheck on ml-prims unit-tests during nightly build
<<<<<<< HEAD
- PR #2131: Update Dask RF fit to use DistributedDataHandler
=======
- PR #2055: Update the metrics notebook to use important cuML models
>>>>>>> 67f5babd
- PR #2095: Improved import of src_prims/utils.h, making it less ambiguous
- PR #2118: Updating SGD & mini-batch estimators to use CumlArray
- PR #2120: Speeding up dask RandomForest tests
- PR #1883: Use CumlArray in ARIMA
- PR #2135: A few optimizations to UMAP fuzzy simplicial set
- PR #1914: Change the meaning of ARIMA's intercept to match the literature
- PR #2098: Renaming .h to .cuh in decision_tree, glm, pca
- PR #2150: Remove deprecated RMM calls in RMM allocator adapter
- PR #2146: Remove deprecated kalman filter
- PR #2156: Add Docker 19 support to local gpuci build

## Bug Fixes
- PR #1939: Fix syntax error in cuml.common.array
- PR #1941: Remove c++ cuda flag that was getting duplicated in CMake
- PR #1971: python: Correctly honor --singlegpu option and CUML_BUILD_PATH env variable
- PR #1969: Update libcumlprims to 0.14
- PR #1973: Add missing mg files for setup.py --singlegpu flag
- PR #1993: Set `umap_transform_reproducibility` tests to xfail
- PR #2004: Refactoring the arguments to `plant()` call
- PR #2017: Fixing memory issue in weak cc prim
- PR #2028: Skipping UMAP knn reproducibility tests until we figure out why its failing in CUDA 10.2
- PR #2024: Fixed cuda-memcheck errors with sample-without-replacement prim
- PR #1540: prims: support for custom math-type used for computation inside adjusted rand index prim
- PR #2059: Make all Scipy imports conditional
- PR #2077L dask-make blobs arguments to match sklearn
- PR #2078: Ignore negative cache indices in get_vecs
- PR #2084: Fixed cuda-memcheck errors with COO unit-tests
- PR #2087: Fixed cuda-memcheck errors with dispersion prim
- PR #2096: Fixed syntax error with nightly build command for memcheck unit-tests
- PR #2115: Fixed contingency matrix prim unit-tests for computing correct golden values
- PR #2107: Fix PCA transform
- PR #2109: input_to_cuml_array __cuda_array_interface__ bugfix
- PR #2117: cuDF __array__ exception small fixes
- PR #2140: Returning self in fit model functions
- PR #2144: Remove GPU arch < 60 from CMake build
- PR #2153: Added missing namespaces to some Decision Tree files
- PR #2155: C++: fix doxygen build break

# cuML 0.13.0 (Date TBD)

## New Features
- PR #1777: Python bindings for entropy
- PR #1742: Mean squared error implementation with cupy
- PR #1817: Confusion matrix implementation with cupy (SNSG and MNMG)
- PR #1766: Mean absolute error implementation with cupy
- PR #1766: Mean squared log error implementation with cupy
- PR #1635: cuML Array shim and configurable output added to cluster methods
- PR #1892: One hot encoder implementation with cupy
- PR #1586: Seasonal ARIMA
- PR #1683: cuml.dask make_regression
- PR #1689: Add framework for cuML Dask serializers
- PR #1709: Add `decision_function()` and `predict_proba()` for LogisticRegression
- PR #1714: Add `print_env.sh` file to gather important environment details
- PR #1750: LinearRegression CumlArray for configurable output
- PR #1767: Single GPU decomposition models configurable output
- PR #1646: Using FIL to predict in MNMG RF
- PR #1778: Make cuML Handle picklable
- PR #1738: cuml.dask refactor beginning and dask array input option for OLS, Ridge and KMeans
- PR #1874: Add predict_proba function to RF classifier
- PR #1815: Adding KNN parameter to UMAP
- PR #1978: Adding `predict_proba` function to dask RF

## Improvements
- PR #1644: Add `predict_proba()` for FIL binary classifier
- PR #1620: Pickling tests now automatically finds all model classes inheriting from cuml.Base
- PR #1637: Update to newer treelite version with XGBoost 1.0 compatibility
- PR #1632: Fix MBSGD models inheritance, they now inherits from cuml.Base
- PR #1628: Remove submodules from cuML
- PR #1755: Expose the build_treelite function for python
- PR #1649: Add the fil_sparse_format variable option to RF API
- PR #1647: storage_type=AUTO uses SPARSE for large models
- PR #1668: Update the warning statement thrown in RF when the seed is set but n_streams is not 1
- PR #1662: use of direct cusparse calls for coo2csr, instead of depending on nvgraph
- PR #1747: C++: dbscan performance improvements and cleanup
- PR #1697: Making trustworthiness batchable and using proper workspace
- PR #1721: Improving UMAP pytests
- PR #1717: Call `rmm_cupy_allocator` for CuPy allocations
- PR #1718: Import `using_allocator` from `cupy.cuda`
- PR #1723: Update RF Classifier to throw an exception for multi-class pickling
- PR #1726: Decorator to allocate CuPy arrays with RMM
- PR #1719: UMAP random seed reproducibility
- PR #1748: Test serializing `CumlArray` objects
- PR #1776: Refactoring pca/tsvd distributed
- PR #1762: Update CuPy requirement to 7
- PR #1768: C++: Different input and output types for add and subtract prims
- PR #1790: Add support for multiple seeding in k-means++
- PR #1805: Adding new Dask cuda serializers to naive bayes + a trivial perf update
- PR #1812: C++: bench: UMAP benchmark cases added
- PR #1795: Add capability to build CumlArray from bytearray/memoryview objects
- PR #1824: C++: improving the performance of UMAP algo
- PR #1816: Add ARIMA notebook
- PR #1856: Update docs for 0.13
- PR #1827: Add HPO demo Notebook
- PR #1825: `--nvtx` option in `build.sh`
- PR #1847: Update XGBoost version for CI
- PR #1837: Simplify cuML Array construction
- PR #1848: Rely on subclassing for cuML Array serialization
- PR #1866: Minimizing client memory pressure on Naive Bayes
- PR #1788: Removing complexity bottleneck in S-ARIMA
- PR #1873: Remove usage of nvstring and nvcat from LabelEncoder
- PR #1891: Additional improvements to naive bayes tree reduction

## Bug Fixes
- PR #1835 : Fix calling default RF Classification always
- PT #1904: replace cub sort
- PR #1833: Fix depth issue in shallow RF regression estimators
- PR #1770: Warn that KalmanFilter is deprecated
- PR #1775: Allow CumlArray to work with inputs that have no 'strides' in array interface
- PR #1594: Train-test split is now reproducible
- PR #1590: Fix destination directory structure for run-clang-format.py
- PR #1611: Fixing pickling errors for KNN classifier and regressor
- PR #1617: Fixing pickling issues for SVC and SVR
- PR #1634: Fix title in KNN docs
- PR #1627: Adding a check for multi-class data in RF classification
- PR #1654: Skip treelite patch if its already been applied
- PR #1661: Fix nvstring variable name
- PR #1673: Using struct for caching dlsym state in communicator
- PR #1659: TSNE - introduce 'convert_dtype' and refactor class attr 'Y' to 'embedding_'
- PR #1672: Solver 'svd' in Linear and Ridge Regressors when n_cols=1
- PR #1670: Lasso & ElasticNet - cuml Handle added
- PR #1671: Update for accessing cuDF Series pointer
- PR #1652: Support XGBoost 1.0+ models in FIL
- PR #1702: Fix LightGBM-FIL validation test
- PR #1701: test_score kmeans test passing with newer cupy version
- PR #1706: Remove multi-class bug from QuasiNewton
- PR #1699: Limit CuPy to <7.2 temporarily
- PR #1708: Correctly deallocate cuML handles in Cython
- PR #1730: Fixes to KF for test stability (mainly in CUDA 10.2)
- PR #1729: Fixing naive bayes UCX serialization problem in fit()
- PR #1749: bug fix rf classifier/regressor on seg fault in bench
- PR #1751: Updated RF documentation
- PR #1765: Update the checks for using RF GPU predict
- PR #1787: C++: unit-tests to check for RF accuracy. As well as a bug fix to improve RF accuracy
- PR #1793: Updated fil pyx to solve memory leakage issue
- PR #1810: Quickfix - chunkage in dask make_regression
- PR #1842: DistributedDataHandler not properly setting 'multiple'
- PR #1849: Critical fix in ARIMA initial estimate
- PR #1851: Fix for cuDF behavior change for multidimensional arrays
- PR #1852: Remove Thrust warnings
- PR #1868: Turning off IPC caching until it is fixed in UCX-py/UCX
- PR #1876: UMAP exponential decay parameters fix
- PR #1887: Fix hasattr for missing attributes on base models
- PR #1877: Remove resetting index in shuffling in train_test_split
- PR #1893: Updating UCX in comms to match current UCX-py
- PR #1888: Small train_test_split test fix
- PR #1899: Fix dask `extract_partitions()`, remove transformation as instance variable in PCA and TSVD and match sklearn APIs
- PR #1920: Temporarily raising threshold for UMAP reproducibility tests
- PR #1918: Create memleak fixture to skip memleak tests in CI for now
- PR #1926: Update batch matrix test margins
- PR #1925: Fix failing dask tests
- PR #1936: Update DaskRF regression test to xfail
- PR #1932: Isolating cause of make_blobs failure
- PR #1951: Dask Random forest regression CPU predict bug fix
- PR #1948: Adjust BatchedMargin margin and disable tests temporarily
- PR #1950: Fix UMAP test failure



# cuML 0.12.0 (04 Feb 2020)

## New Features
- PR #1483: prims: Fused L2 distance and nearest-neighbor prim
- PR #1494: bench: ml-prims benchmark
- PR #1514: bench: Fused L2 NN prim benchmark
- PR #1411: Cython side of MNMG OLS
- PR #1520: Cython side of MNMG Ridge Regression
- PR #1516: Suppor Vector Regression (epsilon-SVR)

## Improvements
- PR #1638: Update cuml/docs/README.md
- PR #1468: C++: updates to clang format flow to make it more usable among devs
- PR #1473: C++: lazy initialization of "costly" resources inside cumlHandle
- PR #1443: Added a new overloaded GEMM primitive
- PR #1489: Enabling deep trees using Gather tree builder
- PR #1463: Update FAISS submodule to 1.6.1
- PR #1488: Add codeowners
- PR #1432: Row-major (C-style) GPU arrays for benchmarks
- PR #1490: Use dask master instead of conda package for testing
- PR #1375: Naive Bayes & Distributed Naive Bayes
- PR #1377: Add GPU array support for FIL benchmarking
- PR #1493: kmeans: add tiling support for 1-NN computation and use fusedL2-1NN prim for L2 distance metric
- PR #1532: Update CuPy to >= 6.6 and allow 7.0
- PR #1528: Re-enabling KNN using dynamic library loading for UCX in communicator
- PR #1545: Add conda environment version updates to ci script
- PR #1541: Updates for libcudf++ Python refactor
- PR #1555: FIL-SKL, an SKLearn-based benchmark for FIL
- PR #1537: Improve pickling and scoring suppport for many models to support hyperopt
- PR #1551: Change custom kernel to cupy for col/row order transform
- PR #1533: C++: interface header file separation for SVM
- PR #1560: Helper function to allocate all new CuPy arrays with RMM memory management
- PR #1570: Relax nccl in conda recipes to >=2.4 (matching CI)
- PR #1578: Add missing function information to the cuML documenataion
- PR #1584: Add has_scipy utility function for runtime check
- PR #1583: API docs updates for 0.12
- PR #1591: Updated FIL documentation

## Bug Fixes
- PR #1470: Documentation: add make_regression, fix ARIMA section
- PR #1482: Updated the code to remove sklearn from the mbsgd stress test
- PR #1491: Update dev environments for 0.12
- PR #1512: Updating setup_cpu() in SpeedupComparisonRunner
- PR #1498: Add build.sh to code owners
- PR #1505: cmake: added correct dependencies for prims-bench build
- PR #1534: Removed TODO comment in create_ucp_listeners()
- PR #1548: Fixing umap extra unary op in knn graph
- PR #1547: Fixing MNMG kmeans score. Fixing UMAP pickling before fit(). Fixing UMAP test failures.
- PR #1557: Increasing threshold for kmeans score
- PR #1562: Increasing threshold even higher
- PR #1564: Fixed a typo in function cumlMPICommunicator_impl::syncStream
- PR #1569: Remove Scikit-learn exception and depedenncy in SVM
- PR #1575: Add missing dtype parameter in call to strides to order for CuPy 6.6 code path
- PR #1574: Updated the init file to include SVM
- PR #1589: Fixing the default value for RF and updating mnmg predict to accept cudf
- PR #1601: Fixed wrong datatype used in knn voting kernel

# cuML 0.11.0 (11 Dec 2019)

## New Features

- PR #1295: Cython side of MNMG PCA
- PR #1218: prims: histogram prim
- PR #1129: C++: Separate include folder for C++ API distribution
- PR #1282: OPG KNN MNMG Code (disabled for 0.11)
- PR #1242: Initial implementation of FIL sparse forests
- PR #1194: Initial ARIMA time-series modeling support.
- PR #1286: Importing treelite models as FIL sparse forests
- PR #1285: Fea minimum impurity decrease RF param
- PR #1301: Add make_regression to generate regression datasets
- PR #1322: RF pickling using treelite, protobuf and FIL
- PR #1332: Add option to cuml.dask make_blobs to produce dask array
- PR #1307: Add RF regression benchmark
- PR #1327: Update the code to build treelite with protobuf
- PR #1289: Add Python benchmarking support for FIL
- PR #1371: Cython side of MNMG tSVD
- PR #1386: Expose SVC decision function value

## Improvements
- PR #1170: Use git to clone subprojects instead of git submodules
- PR #1239: Updated the treelite version
- PR #1225: setup.py clone dependencies like cmake and correct include paths
- PR #1224: Refactored FIL to prepare for sparse trees
- PR #1249: Include libcuml.so C API in installed targets
- PR #1259: Conda dev environment updates and use libcumlprims current version in CI
- PR #1277: Change dependency order in cmake for better printing at compile time
- PR #1264: Add -s flag to GPU CI pytest for better error printing
- PR #1271: Updated the Ridge regression documentation
- PR #1283: Updated the cuMl docs to include MBSGD and adjusted_rand_score
- PR #1300: Lowercase parameter versions for FIL algorithms
- PR #1312: Update CuPy to version 6.5 and use conda-forge channel
- PR #1336: Import SciKit-Learn models into FIL
- PR #1314: Added options needed for ASVDb output (CUDA ver, etc.), added option
  to select algos
- PR #1335: Options to print available algorithms and datasets
  in the Python benchmark
- PR #1338: Remove BUILD_ABI references in CI scripts
- PR #1340: Updated unit tests to uses larger dataset
- PR #1351: Build treelite temporarily for GPU CI testing of FIL Scikit-learn
  model importing
- PR #1367: --test-split benchmark parameter for train-test split
- PR #1360: Improved tests for importing SciKit-Learn models into FIL
- PR #1368: Add --num-rows benchmark command line argument
- PR #1351: Build treelite temporarily for GPU CI testing of FIL Scikit-learn model importing
- PR #1366: Modify train_test_split to use CuPy and accept device arrays
- PR #1258: Documenting new MPI communicator for multi-node multi-GPU testing
- PR #1345: Removing deprecated should_downcast argument
- PR #1362: device_buffer in UMAP + Sparse prims
- PR #1376: AUTO value for FIL algorithm
- PR #1408: Updated pickle tests to delete the pre-pickled model to prevent pointer leakage
- PR #1357: Run benchmarks multiple times for CI
- PR #1382: ARIMA optimization: move functions to C++ side
- PR #1392: Updated RF code to reduce duplication of the code
- PR #1444: UCX listener running in its own isolated thread
- PR #1445: Improved performance of FIL sparse trees
- PR #1431: Updated API docs
- PR #1441: Remove unused CUDA conda labels
- PR #1439: Match sklearn 0.22 default n_estimators for RF and fix test errors
- PR #1461: Add kneighbors to API docs

## Bug Fixes
- PR #1281: Making rng.h threadsafe
- PR #1212: Fix cmake git cloning always running configure in subprojects
- PR #1261: Fix comms build errors due to cuml++ include folder changes
- PR #1267: Update build.sh for recent change of building comms in main CMakeLists
- PR #1278: Removed incorrect overloaded instance of eigJacobi
- PR #1302: Updates for numba 0.46
- PR #1313: Updated the RF tests to set the seed and n_streams
- PR #1319: Using machineName arg passed in instead of default for ASV reporting
- PR #1326: Fix illegal memory access in make_regression (bounds issue)
- PR #1330: Fix C++ unit test utils for better handling of differences near zero
- PR #1342: Fix to prevent memory leakage in Lasso and ElasticNet
- PR #1337: Fix k-means init from preset cluster centers
- PR #1354: Fix SVM gamma=scale implementation
- PR #1344: Change other solver based methods to create solver object in init
- PR #1373: Fixing a few small bugs in make_blobs and adding asserts to pytests
- PR #1361: Improve SMO error handling
- PR #1384: Lower expectations on batched matrix tests to prevent CI failures
- PR #1380: Fix memory leaks in ARIMA
- PR #1391: Lower expectations on batched matrix tests even more
- PR #1394: Warning added in svd for cuda version 10.1
- PR #1407: Resolved RF predict issues and updated RF docstring
- PR #1401: Patch for lbfgs solver for logistic regression with no l1 penalty
- PR #1416: train_test_split numba and rmm device_array output bugfix
- PR #1419: UMAP pickle tests are using wrong n_neighbors value for trustworthiness
- PR #1438: KNN Classifier to properly return Dataframe with Dataframe input
- PR #1425: Deprecate seed and use random_state similar to Scikit-learn in train_test_split
- PR #1458: Add joblib as an explicit requirement
- PR #1474: Defer knn mnmg to 0.12 nightly builds and disable ucx-py dependency

# cuML 0.10.0 (16 Oct 2019)

## New Features
- PR #1148: C++ benchmark tool for c++/CUDA code inside cuML
- PR #1071: Selective eigen solver of cuSolver
- PR #1073: Updating RF wrappers to use FIL for GPU accelerated prediction
- PR #1104: CUDA 10.1 support
- PR #1113: prims: new batched make-symmetric-matrix primitive
- PR #1112: prims: new batched-gemv primitive
- PR #855: Added benchmark tools
- PR #1149 Add YYMMDD to version tag for nightly conda packages
- PR #892: General Gram matrices prim
- PR #912: Support Vector Machine
- PR #1274: Updated the RF score function to use GPU predict

## Improvements
- PR #961: High Peformance RF; HIST algo
- PR #1028: Dockerfile updates after dir restructure. Conda env yaml to add statsmodels as a dependency
- PR #1047: Consistent OPG interface for kmeans, based on internal libcumlprims update
- PR #763: Add examples to train_test_split documentation
- PR #1093: Unified inference kernels for different FIL algorithms
- PR #1076: Paying off some UMAP / Spectral tech debt.
- PR #1086: Ensure RegressorMixin scorer uses device arrays
- PR #1110: Adding tests to use default values of parameters of the models
- PR #1108: input_to_host_array function in input_utils for input processing to host arrays
- PR #1114: K-means: Exposing useful params, removing unused params, proxying params in Dask
- PR #1138: Implementing ANY_RANK semantics on irecv
- PR #1142: prims: expose separate InType and OutType for unaryOp and binaryOp
- PR #1115: Moving dask_make_blobs to cuml.dask.datasets. Adding conversion to dask.DataFrame
- PR #1136: CUDA 10.1 CI updates
- PR #1135: K-means: add boundary cases for kmeans||, support finer control with convergence
- PR #1163: Some more correctness improvements. Better verbose printing
- PR #1165: Adding except + in all remaining cython
- PR #1186: Using LocalCUDACluster Pytest fixture
- PR #1173: Docs: Barnes Hut TSNE documentation
- PR #1176: Use new RMM API based on Cython
- PR #1219: Adding custom bench_func and verbose logging to cuml.benchmark
- PR #1247: Improved MNMG RF error checking

## Bug Fixes

- PR #1231: RF respect number of cuda streams from cuml handle
- PR #1230: Rf bugfix memleak in regression
- PR #1208: compile dbscan bug
- PR #1016: Use correct libcumlprims version in GPU CI
- PR #1040: Update version of numba in development conda yaml files
- PR #1043: Updates to accomodate cuDF python code reorganization
- PR #1044: Remove nvidia driver installation from ci/cpu/build.sh
- PR #991: Barnes Hut TSNE Memory Issue Fixes
- PR #1075: Pinning Dask version for consistent CI results
- PR #990: Barnes Hut TSNE Memory Issue Fixes
- PR #1066: Using proper set of workers to destroy nccl comms
- PR #1072: Remove pip requirements and setup
- PR #1074: Fix flake8 CI style check
- PR #1087: Accuracy improvement for sqrt/log in RF max_feature
- PR #1088: Change straggling numba python allocations to use RMM
- PR #1106: Pinning Distributed version to match Dask for consistent CI results
- PR #1116: TSNE CUDA 10.1 Bug Fixes
- PR #1132: DBSCAN Batching Bug Fix
- PR #1162: DASK RF random seed bug fix
- PR #1164: Fix check_dtype arg handling for input_to_dev_array
- PR #1171: SVM prediction bug fix
- PR #1177: Update dask and distributed to 2.5
- PR #1204: Fix SVM crash on Turing
- PR #1199: Replaced sprintf() with snprintf() in THROW()
- PR #1205: Update dask-cuda in yml envs
- PR #1211: Fixing Dask k-means transform bug and adding test
- PR #1236: Improve fix for SMO solvers potential crash on Turing
- PR #1251: Disable compiler optimization for CUDA 10.1 for distance prims
- PR #1260: Small bugfix for major conversion in input_utils
- PR #1276: Fix float64 prediction crash in test_random_forest

# cuML 0.9.0 (21 Aug 2019)

## New Features

- PR #894: Convert RF to treelite format
- PR #826: Jones transformation of params for ARIMA models timeSeries ml-prim
- PR #697: Silhouette Score metric ml-prim
- PR #674: KL Divergence metric ml-prim
- PR #787: homogeneity, completeness and v-measure metrics ml-prim
- PR #711: Mutual Information metric ml-prim
- PR #724: Entropy metric ml-prim
- PR #766: Expose score method based on inertia for KMeans
- PR #823: prims: cluster dispersion metric
- PR #816: Added inverse_transform() for LabelEncoder
- PR #789: prims: sampling without replacement
- PR #813: prims: Col major istance prim
- PR #635: Random Forest & Decision Tree Regression (Single-GPU)
- PR #819: Forest Inferencing Library (FIL)
- PR #829: C++: enable nvtx ranges
- PR #835: Holt-Winters algorithm
- PR #837: treelite for decision forest exchange format
- PR #871: Wrapper for FIL
- PR #870: make_blobs python function
- PR #881: wrappers for accuracy_score and adjusted_rand_score functions
- PR #840: Dask RF classification and regression
- PR #870: make_blobs python function
- PR #879: import of treelite models to FIL
- PR #892: General Gram matrices prim
- PR #883: Adding MNMG Kmeans
- PR #930: Dask RF
- PR #882: TSNE - T-Distributed Stochastic Neighbourhood Embedding
- PR #624: Internals API & Graph Based Dimensionality Reductions Callback
- PR #926: Wrapper for FIL
- PR #994: Adding MPI comm impl for testing / benchmarking MNMG CUDA
- PR #960: Enable using libcumlprims for MG algorithms/prims

## Improvements
- PR #822: build: build.sh update to club all make targets together
- PR #807: Added development conda yml files
- PR #840: Require cmake >= 3.14
- PR #832: Stateless Decision Tree and Random Forest API
- PR #857: Small modifications to comms for utilizing IB w/ Dask
- PR #851: Random forest Stateless API wrappers
- PR #865: High Performance RF
- PR #895: Pretty prints arguments!
- PR #920: Add an empty marker kernel for tracing purposes
- PR #915: syncStream added to cumlCommunicator
- PR #922: Random Forest support in FIL
- PR #911: Update headers to credit CannyLabs BH TSNE implementation
- PR #918: Streamline CUDA_REL environment variable
- PR #924: kmeans: updated APIs to be stateless, refactored code for mnmg support
- PR #950: global_bias support in FIL
- PR #773: Significant improvements to input checking of all classes and common input API for Python
- PR #957: Adding docs to RF & KMeans MNMG. Small fixes for release
- PR #965: Making dask-ml a hard dependency
- PR #976: Update api.rst for new 0.9 classes
- PR #973: Use cudaDeviceGetAttribute instead of relying on cudaDeviceProp object being passed
- PR #978: Update README for 0.9
- PR #1009: Fix references to notebooks-contrib
- PR #1015: Ability to control the number of internal streams in cumlHandle_impl via cumlHandle
- PR #1175: Add more modules to docs ToC

## Bug Fixes

- PR #923: Fix misshapen level/trend/season HoltWinters output
- PR #831: Update conda package dependencies to cudf 0.9
- PR #772: Add missing cython headers to SGD and CD
- PR #849: PCA no attribute trans_input_ transform bug fix
- PR #869: Removing incorrect information from KNN Docs
- PR #885: libclang installation fix for GPUCI
- PR #896: Fix typo in comms build instructions
- PR #921: Fix build scripts using incorrect cudf version
- PR #928: TSNE Stability Adjustments
- PR #934: Cache cudaDeviceProp in cumlHandle for perf reasons
- PR #932: Change default param value for RF classifier
- PR #949: Fix dtype conversion tests for unsupported cudf dtypes
- PR #908: Fix local build generated file ownerships
- PR #983: Change RF max_depth default to 16
- PR #987: Change default values for knn
- PR #988: Switch to exact tsne
- PR #991: Cleanup python code in cuml.dask.cluster
- PR #996: ucx_initialized being properly set in CommsContext
- PR #1007: Throws a well defined error when mutigpu is not enabled
- PR #1018: Hint location of nccl in build.sh for CI
- PR #1022: Using random_state to make K-Means MNMG tests deterministic
- PR #1034: Fix typos and formatting issues in RF docs
- PR #1052: Fix the rows_sample dtype to float

# cuML 0.8.0 (27 June 2019)

## New Features

- PR #652: Adjusted Rand Index metric ml-prim
- PR #679: Class label manipulation ml-prim
- PR #636: Rand Index metric ml-prim
- PR #515: Added Random Projection feature
- PR #504: Contingency matrix ml-prim
- PR #644: Add train_test_split utility for cuDF dataframes
- PR #612: Allow Cuda Array Interface, Numba inputs and input code refactor
- PR #641: C: Separate C-wrapper library build to generate libcuml.so
- PR #631: Add nvcategory based ordinal label encoder
- PR #681: Add MBSGDClassifier and MBSGDRegressor classes around SGD
- PR #705: Quasi Newton solver and LogisticRegression Python classes
- PR #670: Add test skipping functionality to build.sh
- PR #678: Random Forest Python class
- PR #684: prims: make_blobs primitive
- PR #673: prims: reduce cols by key primitive
- PR #812: Add cuML Communications API & consolidate Dask cuML

## Improvements

- PR #597: C++ cuML and ml-prims folder refactor
- PR #590: QN Recover from numeric errors
- PR #482: Introduce cumlHandle for pca and tsvd
- PR #573: Remove use of unnecessary cuDF column and series copies
- PR #601: Cython PEP8 cleanup and CI integration
- PR #596: Introduce cumlHandle for ols and ridge
- PR #579: Introduce cumlHandle for cd and sgd, and propagate C++ errors in cython level for cd and sgd
- PR #604: Adding cumlHandle to kNN, spectral methods, and UMAP
- PR #616: Enable clang-format for enforcing coding style
- PR #618: CI: Enable copyright header checks
- PR #622: Updated to use 0.8 dependencies
- PR #626: Added build.sh script, updated CI scripts and documentation
- PR #633: build: Auto-detection of GPU_ARCHS during cmake
- PR #650: Moving brute force kNN to prims. Creating stateless kNN API.
- PR #662: C++: Bulk clang-format updates
- PR #671: Added pickle pytests and correct pickling of Base class
- PR #675: atomicMin/Max(float, double) with integer atomics and bit flipping
- PR #677: build: 'deep-clean' to build.sh to clean faiss build as well
- PR #683: Use stateless c++ API in KNN so that it can be pickled properly
- PR #686: Use stateless c++ API in UMAP so that it can be pickled properly
- PR #695: prims: Refactor pairwise distance
- PR #707: Added stress test and updated documentation for RF
- PR #701: Added emacs temporary file patterns to .gitignore
- PR #606: C++: Added tests for host_buffer and improved device_buffer and host_buffer implementation
- PR #726: Updated RF docs and stress test
- PR #730: Update README and RF docs for 0.8
- PR #744: Random projections generating binomial on device. Fixing tests.
- PR #741: Update API docs for 0.8
- PR #754: Pickling of UMAP/KNN
- PR #753: Made PCA and TSVD picklable
- PR #746: LogisticRegression and QN API docstrings
- PR #820: Updating DEVELOPER GUIDE threading guidelines

## Bug Fixes
- PR #584: Added missing virtual destructor to deviceAllocator and hostAllocator
- PR #620: C++: Removed old unit-test files in ml-prims
- PR #627: C++: Fixed dbscan crash issue filed in 613
- PR #640: Remove setuptools from conda run dependency
- PR #646: Update link in contributing.md
- PR #649: Bug fix to LinAlg::reduce_rows_by_key prim filed in issue #648
- PR #666: fixes to gitutils.py to resolve both string decode and handling of uncommitted files
- PR #676: Fix template parameters in `bernoulli()` implementation.
- PR #685: Make CuPy optional to avoid nccl conda package conflicts
- PR #687: prims: updated tolerance for reduce_cols_by_key unit-tests
- PR #689: Removing extra prints from NearestNeighbors cython
- PR #718: Bug fix for DBSCAN and increasing batch size of sgd
- PR #719: Adding additional checks for dtype of the data
- PR #736: Bug fix for RF wrapper and .cu print function
- PR #547: Fixed issue if C++ compiler is specified via CXX during configure.
- PR #759: Configure Sphinx to render params correctly
- PR #762: Apply threshold to remove flakiness of UMAP tests.
- PR #768: Fixing memory bug from stateless refactor
- PR #782: Nearest neighbors checking properly whether memory should be freed
- PR #783: UMAP was using wrong size for knn computation
- PR #776: Hotfix for self.variables in RF
- PR #777: Fix numpy input bug
- PR #784: Fix jit of shuffle_idx python function
- PR #790: Fix rows_sample input type for RF
- PR #793: Fix for dtype conversion utility for numba arrays without cupy installed
- PR #806: Add a seed for sklearn model in RF test file
- PR #843: Rf quantile fix

# cuML 0.7.0 (10 May 2019)

## New Features

- PR #405: Quasi-Newton GLM Solvers
- PR #277: Add row- and column-wise weighted mean primitive
- PR #424: Add a grid-sync struct for inter-block synchronization
- PR #430: Add R-Squared Score to ml primitives
- PR #463: Add matrix gather to ml primitives
- PR #435: Expose cumlhandle in cython + developer guide
- PR #455: Remove default-stream arguement across ml-prims and cuML
- PR #375: cuml cpp shared library renamed to libcuml++.so
- PR #460: Random Forest & Decision Trees (Single-GPU, Classification)
- PR #491: Add doxygen build target for ml-prims
- PR #505: Add R-Squared Score to python interface
- PR #507: Add coordinate descent for lasso and elastic-net
- PR #511: Add a minmax ml-prim
- PR #516: Added Trustworthiness score feature
- PR #520: Add local build script to mimic gpuCI
- PR #503: Add column-wise matrix sort primitive
- PR #525: Add docs build script to cuML
- PR #528: Remove current KMeans and replace it with a new single GPU implementation built using ML primitives

## Improvements

- PR #481: Refactoring Quasi-Newton to use cumlHandle
- PR #467: Added validity check on cumlHandle_t
- PR #461: Rewrote permute and added column major version
- PR #440: README updates
- PR #295: Improve build-time and the interface e.g., enable bool-OutType, for distance()
- PR #390: Update docs version
- PR #272: Add stream parameters to cublas and cusolver wrapper functions
- PR #447: Added building and running mlprims tests to CI
- PR #445: Lower dbscan memory usage by computing adjacency matrix directly
- PR #431: Add support for fancy iterator input types to LinAlg::reduce_rows_by_key
- PR #394: Introducing cumlHandle API to dbscan and add example
- PR #500: Added CI check for black listed CUDA Runtime API calls
- PR #475: exposing cumlHandle for dbscan from python-side
- PR #395: Edited the CONTRIBUTING.md file
- PR #407: Test files to run stress, correctness and unit tests for cuml algos
- PR #512: generic copy method for copying buffers between device/host
- PR #533: Add cudatoolkit conda dependency
- PR #524: Use cmake find blas and find lapack to pass configure options to faiss
- PR #527: Added notes on UMAP differences from reference implementation
- PR #540: Use latest release version in update-version CI script
- PR #552: Re-enable assert in kmeans tests with xfail as needed
- PR #581: Add shared memory fast col major to row major function back with bound checks
- PR #592: More efficient matrix copy/reverse methods
- PR #721: Added pickle tests for DBSCAN and Random Projections

## Bug Fixes

- PR #334: Fixed segfault in `ML::cumlHandle_impl::destroyResources`
- PR #349: Developer guide clarifications for cumlHandle and cumlHandle_impl
- PR #398: Fix CI scripts to allow nightlies to be uploaded
- PR #399: Skip PCA tests to allow CI to run with driver 418
- PR #422: Issue in the PCA tests was solved and CI can run with driver 418
- PR #409: Add entry to gitmodules to ignore build artifacts
- PR #412: Fix for svdQR function in ml-prims
- PR #438: Code that depended on FAISS was building everytime.
- PR #358: Fixed an issue when switching streams on MLCommon::device_buffer and MLCommon::host_buffer
- PR #434: Fixing bug in CSR tests
- PR #443: Remove defaults channel from ci scripts
- PR #384: 64b index arithmetic updates to the kernels inside ml-prims
- PR #459: Fix for runtime library path of pip package
- PR #464: Fix for C++11 destructor warning in qn
- PR #466: Add support for column-major in LinAlg::*Norm methods
- PR #465: Fixing deadlock issue in GridSync due to consecutive sync calls
- PR #468: Fix dbscan example build failure
- PR #470: Fix resource leakage in Kalman filter python wrapper
- PR #473: Fix gather ml-prim test for change in rng uniform API
- PR #477: Fixes default stream initialization in cumlHandle
- PR #480: Replaced qn_fit() declaration with #include of file containing definition to fix linker error
- PR #495: Update cuDF and RMM versions in GPU ci test scripts
- PR #499: DEVELOPER_GUIDE.md: fixed links and clarified ML::detail::streamSyncer example
- PR #506: Re enable ml-prim tests in CI
- PR #508: Fix for an error with default argument in LinAlg::meanSquaredError
- PR #519: README.md Updates and adding BUILD.md back
- PR #526: Fix the issue of wrong results when fit and transform of PCA are called separately
- PR #531: Fixing missing arguments in updateDevice() for RF
- PR #543: Exposing dbscan batch size through cython API and fixing broken batching
- PR #551: Made use of ZLIB_LIBRARIES consistent between ml_test and ml_mg_test
- PR #557: Modified CI script to run cuML tests before building mlprims and removed lapack flag
- PR #578: Updated Readme.md to add lasso and elastic-net
- PR #580: Fixing cython garbage collection bug in KNN
- PR #577: Use find libz in prims cmake
- PR #594: fixed cuda-memcheck mean_center test failures


# cuML 0.6.1 (09 Apr 2019)

## Bug Fixes

- PR #462 Runtime library path fix for cuML pip package


# cuML 0.6.0 (22 Mar 2019)

## New Features

- PR #249: Single GPU Stochastic Gradient Descent for linear regression, logistic regression, and linear svm with L1, L2, and elastic-net penalties.
- PR #247: Added "proper" CUDA API to cuML
- PR #235: NearestNeighbors MG Support
- PR #261: UMAP Algorithm
- PR #290: NearestNeighbors numpy MG Support
- PR #303: Reusable spectral embedding / clustering
- PR #325: Initial support for single process multi-GPU OLS and tSVD
- PR #271: Initial support for hyperparameter optimization with dask for many models

## Improvements

- PR #144: Dockerfile update and docs for LinearRegression and Kalman Filter.
- PR #168: Add /ci/gpu/build.sh file to cuML
- PR #167: Integrating full-n-final ml-prims repo inside cuml
- PR #198: (ml-prims) Removal of *MG calls + fixed a bug in permute method
- PR #194: Added new ml-prims for supporting LASSO regression.
- PR #114: Building faiss C++ api into libcuml
- PR #64: Using FAISS C++ API in cuML and exposing bindings through cython
- PR #208: Issue ml-common-3: Math.h: swap thrust::for_each with binaryOp,unaryOp
- PR #224: Improve doc strings for readable rendering with readthedocs
- PR #209: Simplify README.md, move build instructions to BUILD.md
- PR #218: Fix RNG to use given seed and adjust RNG test tolerances.
- PR #225: Support for generating random integers
- PR #215: Refactored LinAlg::norm to Stats::rowNorm and added Stats::colNorm
- PR #234: Support for custom output type and passing index value to main_op in *Reduction kernels
- PR #230: Refactored the cuda_utils header
- PR #236: Refactored cuml python package structure to be more sklearn like
- PR #232: Added reduce_rows_by_key
- PR #246: Support for 2 vectors in the matrix vector operator
- PR #244: Fix for single GPU OLS and Ridge to support one column training data
- PR #271: Added get_params and set_params functions for linear and ridge regression
- PR #253: Fix for issue #250-reduce_rows_by_key failed memcheck for small nkeys
- PR #269: LinearRegression, Ridge Python docs update and cleaning
- PR #322: set_params updated
- PR #237: Update build instructions
- PR #275: Kmeans use of faster gpu_matrix
- PR #288: Add n_neighbors to NearestNeighbors constructor
- PR #302: Added FutureWarning for deprecation of current kmeans algorithm
- PR #312: Last minute cleanup before release
- PR #315: Documentation updating and enhancements
- PR #330: Added ignored argument to pca.fit_transform to map to sklearn's implemenation
- PR #342: Change default ABI to ON
- PR #572: Pulling DBSCAN components into reusable primitives


## Bug Fixes

- PR #193: Fix AttributeError in PCA and TSVD
- PR #211: Fixing inconsistent use of proper batch size calculation in DBSCAN
- PR #202: Adding back ability for users to define their own BLAS
- PR #201: Pass CMAKE CUDA path to faiss/configure script
- PR #200 Avoid using numpy via cimport in KNN
- PR #228: Bug fix: LinAlg::unaryOp with 0-length input
- PR #279: Removing faiss-gpu references in README
- PR #321: Fix release script typo
- PR #327: Update conda requirements for version 0.6 requirements
- PR #352: Correctly calculating numpy chunk sizing for kNN
- PR #345: Run python import as part of package build to trigger compilation
- PR #347: Lowering memory usage of kNN.
- PR #355: Fixing issues with very large numpy inputs to SPMG OLS and tSVD.
- PR #357: Removing FAISS requirement from README
- PR #362: Fix for matVecOp crashing on large input sizes
- PR #366: Index arithmetic issue fix with TxN_t class
- PR #376: Disabled kmeans tests since they are currently too sensitive (see #71)
- PR #380: Allow arbitrary data size on ingress for numba_utils.row_matrix
- PR #385: Fix for long import cuml time in containers and fix for setup_pip
- PR #630: Fixing a missing kneighbors in nearest neighbors python proxy

# cuML 0.5.1 (05 Feb 2019)

## Bug Fixes

- PR #189 Avoid using numpy via cimport to prevent ABI issues in Cython compilation


# cuML 0.5.0 (28 Jan 2019)

## New Features

- PR #66: OLS Linear Regression
- PR #44: Distance calculation ML primitives
- PR #69: Ridge (L2 Regularized) Linear Regression
- PR #103: Linear Kalman Filter
- PR #117: Pip install support
- PR #64: Device to device support from cuML device pointers into FAISS

## Improvements

- PR #56: Make OpenMP optional for building
- PR #67: Github issue templates
- PR #44: Refactored DBSCAN to use ML primitives
- PR #91: Pytest cleanup and sklearn toyset datasets based pytests for kmeans and dbscan
- PR #75: C++ example to use kmeans
- PR #117: Use cmake extension to find any zlib installed in system
- PR #94: Add cmake flag to set ABI compatibility
- PR #139: Move thirdparty submodules to root and add symlinks to new locations
- PR #151: Replace TravisCI testing and conda pkg builds with gpuCI
- PR #164: Add numba kernel for faster column to row major transform
- PR #114: Adding FAISS to cuml build

## Bug Fixes

- PR #48: CUDA 10 compilation warnings fix
- PR #51: Fixes to Dockerfile and docs for new build system
- PR #72: Fixes for GCC 7
- PR #96: Fix for kmeans stack overflow with high number of clusters
- PR #105: Fix for AttributeError in kmeans fit method
- PR #113: Removed old  glm python/cython files
- PR #118: Fix for AttributeError in kmeans predict method
- PR #125: Remove randomized solver option from PCA python bindings


# cuML 0.4.0 (05 Dec 2018)

## New Features

## Improvements

- PR #42: New build system: separation of libcuml.so and cuml python package
- PR #43: Added changelog.md

## Bug Fixes


# cuML 0.3.0 (30 Nov 2018)

## New Features

- PR #33: Added ability to call cuML algorithms using numpy arrays

## Improvements

- PR #24: Fix references of python package from cuML to cuml and start using versioneer for better versioning
- PR #40: Added support for refactored cuDF 0.3.0, updated Conda files
- PR #33: Major python test cleaning, all tests pass with cuDF 0.2.0 and 0.3.0. Preparation for new build system
- PR #34: Updated batch count calculation logic in DBSCAN
- PR #35: Beginning of DBSCAN refactor to use cuML mlprims and general improvements

## Bug Fixes

- PR #30: Fixed batch size bug in DBSCAN that caused crash. Also fixed various locations for potential integer overflows
- PR #28: Fix readthedocs build documentation
- PR #29: Fix pytests for cuml name change from cuML
- PR #33: Fixed memory bug that would cause segmentation faults due to numba releasing memory before it was used. Also fixed row major/column major bugs for different algorithms
- PR #36: Fix kmeans gtest to use device data
- PR #38: cuda\_free bug removed that caused google tests to sometimes pass and sometimes fail randomly
- PR #39: Updated cmake to correctly link with CUDA libraries, add CUDA runtime linking and include source files in compile target

# cuML 0.2.0 (02 Nov 2018)

## New Features

- PR #11: Kmeans algorithm added
- PR #7: FAISS KNN wrapper added
- PR #21: Added Conda install support

## Improvements

- PR #15: Added compatibility with cuDF (from prior pyGDF)
- PR #13: Added FAISS to Dockerfile
- PR #21: Added TravisCI build system for CI and Conda builds

## Bug Fixes

- PR #4: Fixed explained variance bug in TSVD
- PR #5: Notebook bug fixes and updated results


# cuML 0.1.0

Initial release including PCA, TSVD, DBSCAN, ml-prims and cython wrappers<|MERGE_RESOLUTION|>--- conflicted
+++ resolved
@@ -42,11 +42,8 @@
 - PR #2080: Improved import of sparse FIL forests from treelite
 - PR #2090: Upgrade C++ build to C++14 standard
 - PR #2089: CI: enabled cuda-memcheck on ml-prims unit-tests during nightly build
-<<<<<<< HEAD
 - PR #2131: Update Dask RF fit to use DistributedDataHandler
-=======
 - PR #2055: Update the metrics notebook to use important cuML models
->>>>>>> 67f5babd
 - PR #2095: Improved import of src_prims/utils.h, making it less ambiguous
 - PR #2118: Updating SGD & mini-batch estimators to use CumlArray
 - PR #2120: Speeding up dask RandomForest tests
