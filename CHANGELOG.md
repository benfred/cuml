--- conflicted
+++ resolved
@@ -15,12 +15,9 @@
 - PR #2519: Precision recall curve using cupy
 - PR #2500: Replace UMAP functionality dependency on nvgraph with RAFT Spectral Clustering
 - PR #2520: TfidfVectorizer estimator
-<<<<<<< HEAD
-- PR #2322: Sparse FIL forests with 8-byte nodes
-=======
 - PR #2211: MNMG KNN Classifier & Regressor
 - PR #2461: Add KNN Sparse Output Functionality
->>>>>>> ec55deb3
+- PR #2322: Sparse FIL forests with 8-byte nodes
 
 ## Improvements
 - PR #2336: Eliminate `rmm.device_array` usage
