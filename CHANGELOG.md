--- conflicted
+++ resolved
@@ -2,19 +2,13 @@
 
 ## New Features
 
-<<<<<<< HEAD
-=======
 - PR #766: Expose score method based on inertia for KMeans
 
->>>>>>> ede4f077
-## Improvements
-
-## Bug Fixes
-
-<<<<<<< HEAD
-=======
+## Improvements
+
+## Bug Fixes
+
 - PR #772: Add missing cython headers to SGD and CD
->>>>>>> ede4f077
 
 # cuML 0.8.0 (Date TBD)
 
