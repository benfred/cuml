--- conflicted
+++ resolved
@@ -43,11 +43,8 @@
 - PR #1562: Increasing threshold even higher
 - PR #1564: Fixed a typo in function cumlMPICommunicator_impl::syncStream
 - PR #1569: Remove Scikit-learn exception and depedenncy in SVM
-<<<<<<< HEAD
 - PR #1575: Add missing dtype parameter in call to strides to order for CuPy 6.6 code path
-=======
 - PR #1574: Updated the init file to include SVM
->>>>>>> add1cbb5
 
 # cuML 0.11.0 (11 Dec 2019)
 
