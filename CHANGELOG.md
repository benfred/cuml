--- conflicted
+++ resolved
@@ -57,6 +57,7 @@
 - PR #2494: Set QN regularization strength consistent with scikit-learn
 - PR #2486: Fix cupy input to kmeans init
 - PR #2497: Changes to accomodate cuDF unsigned categorical changes
+- PR #2209: Fix FIL benchmark for gpuarray-c input
 
 # cuML 0.14.0 (03 Jun 2020)
 
@@ -211,12 +212,8 @@
 - PR #2179: Fix clang tools version in libcuml recipe
 - PR #2183: Fix RAFT in nightly package
 - PR #2191: Fix placement of SVM parameter documentation and add examples
-<<<<<<< HEAD
-- PR #2209: Fix FIL benchmark for gpuarray-c input
-=======
 - PR #2212: Fix DBScan results (no propagation of labels through border points)
 - PR #2215: Fix the printing of forest object
->>>>>>> 6223eb8d
 - PR #2217: Fix opg_utils naming to fix singlegpu build
 - PR #2223: Fix bug in ARIMA C++ benchmark
 - PR #2224: Temporary fix for CI until new Dask version is released
