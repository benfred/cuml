# cuML 0.15.0 (Date TBD)

## New Features
- PR #2261: Exposing new FAISS metrics through Python API
- PR #2287: Single-GPU TfidfTransformer implementation
- PR #2289: QR SVD solver for MNMG PCA
- PR #2312: column-major support for make_blobs

## Improvements
- PR #2336: Eliminate `rmm.device_array` usage
- PR #2262: Using fully shared PartDescriptor in MNMG decomposiition, linear models, and solvers
- PR #2308: Using fixture for Dask client to eliminate possiblity of not closing
- PR #2310: Pinning ucx-py to 0.14 to make 0.15 CI pass
- PR #1945: enable clang tidy
- PR #2345: make C++ logger level definition to be the same as python layer
- PR #2329: Add short commit hash to conda package name
- PR #2363: Update threshold and make other changes for stress tests
- PR #2371: Updating MBSGD tests to use larger batches
- PR #2380: Pinning libcumlprims version to ease future updates

## Bug Fixes
<<<<<<< HEAD
- PR #2407: fixed batch count in DBScan for integer overflow case
=======
- PR #2369: Update RF code to fix set_params memory leak
- PR #2364: Fix for random projection
- PR #2373: Use Treelite Pip package in GPU testing
- PR #2376: Update documentation Links
>>>>>>> 823663b1

# cuML 0.14.0 (03 Jun 2020)

## New Features
- PR #1994: Support for distributed OneHotEncoder
- PR #1892: One hot encoder implementation with cupy
- PR #1655: Adds python bindings for homogeneity score
- PR #1704: Adds python bindings for completeness score
- PR #1687: Adds python bindings for mutual info score
- PR #1980: prim: added a new write-only unary op prim
- PR #1867: C++: add logging interface support in cuML based spdlog
- PR #1902: Multi class inference in FIL C++ and importing multi-class forests from treelite
- PR #1906: UMAP MNMG
- PR #2067: python: wrap logging interface in cython
- PR #2083: Added dtype, order, and use_full_low_rank to MNMG `make_regression`
- PR #2074: SG and MNMG `make_classification`
- PR #2127: Added order to SG `make_blobs`, and switch from C++ to cupy based implementation
- PR #2057: Weighted k-means
- PR #2256: Add a `make_arima` generator
- PR #2245: ElasticNet, Lasso and Coordinate Descent MNMG
- PR #2242: Pandas input support with output as NumPy arrays by default
- PR #1728: Added notebook testing to gpuCI gpu build

## Improvements
- PR #1931: C++: enabled doxygen docs for all of the C++ codebase
- PR #1944: Support for dask_cudf.core.Series in _extract_partitions
- PR #1947: Cleaning up cmake
- PR #1927: Use Cython's `new_build_ext` (if available)
- PR #1946: Removed zlib dependency from cmake
- PR #1988: C++: cpp bench refactor
- PR #1873: Remove usage of nvstring and nvcat from LabelEncoder
- PR #1968: Update SVC SVR with cuML Array
- PR #1972: updates to our flow to use conda-forge's clang and clang-tools packages
- PR #1974: Reduce ARIMA testing time
- PR #1984: Enable Ninja build
- PR #1985: C++ UMAP parametrizable tests
- PR #2005: Adding missing algorithms to cuml benchmarks and notebook
- PR #2016: Add capability to setup.py and build.sh to fully clean all cython build files and artifacts
- PR #2044: A cuda-memcheck helper wrapper for devs
- PR #2018: Using `cuml.dask.part_utils.extract_partitions` and removing similar, duplicated code
- PR #2019: Enable doxygen build in our nightly doc build CI script
- PR #1996: Cythonize in parallel
- PR #2032: Reduce number of tests for MBSGD to improve CI running time
- PR #2031: Encapsulating UCX-py interactions in singleton
- PR #2029: Add C++ ARIMA log-likelihood benchmark
- PR #2085: Convert TSNE to use CumlArray
- PR #2051: Reduce the time required to run dask pca and dask tsvd tests
- PR #1981: Using CumlArray in kNN and DistributedDataHandler in dask kNN
- PR #2053: Introduce verbosity level in C++ layer instead of boolean `verbose` flag
- PR #2047: Make internal streams non-blocking w.r.t. NULL stream
- PR #2048: Random forest testing speedup
- PR #2058: Use CumlArray in Random Projection
- PR #2068: Updating knn class probabilities to use make_monotonic instead of binary search
- PR #2062: Adding random state to UMAP mnmg tests
- PR #2064: Speed-up K-Means test
- PR #2015: Renaming .h to .cuh in solver, dbscan and svm
- PR #2080: Improved import of sparse FIL forests from treelite
- PR #2090: Upgrade C++ build to C++14 standard
- PR #2089: CI: enabled cuda-memcheck on ml-prims unit-tests during nightly build
- PR #2128: Update Dask RF code to reduce the time required for GPU predict to run
- PR #2125: Build infrastructure to use RAFT
- PR #2131: Update Dask RF fit to use DistributedDataHandler
- PR #2055: Update the metrics notebook to use important cuML models
- PR #2095: Improved import of src_prims/utils.h, making it less ambiguous
- PR #2118: Updating SGD & mini-batch estimators to use CumlArray
- PR #2120: Speeding up dask RandomForest tests
- PR #1883: Use CumlArray in ARIMA
- PR #877: Adding definition of done criteria to wiki
- PR #2135: A few optimizations to UMAP fuzzy simplicial set
- PR #1914: Change the meaning of ARIMA's intercept to match the literature
- PR #2098: Renaming .h to .cuh in decision_tree, glm, pca
- PR #2150: Remove deprecated RMM calls in RMM allocator adapter
- PR #2146: Remove deprecated kalman filter
- PR #2151: Add pytest duration and pytest timeout
- PR #2156: Add Docker 19 support to local gpuci build
- PR #2178: Reduce duplicated code in RF
- PR #2124: Expand tutorial docs and sample notebook
- PR #2175: Allow CPU-only and dataset params for benchmark sweeps
- PR #2186: Refactor cython code to build OPG structs in common utils file
- PR #2180: Add fully single GPU singlegpu python build
- PR #2187: CMake improvements to manage conda environment dependencies
- PR #2185: Add has_sklearn function and use it in datasets/classification.
- PR #2193: Order-independent local shuffle in `cuml.dask.make_regression`
- PR #2204: Update python layer to use the logger interface
- PR #2184: Refoctor headers for holtwinters, rproj, tsvd, tsne, umap
- PR #2199: Remove unncessary notebooks
- PR #2195: Separating fit and transform calls in SG, MNMG PCA to save transform array memory consumption
- PR #2201: Re-enabling UMAP repro tests
- PR #2132: Add SVM C++ benchmarks
- PR #2196: Updates to benchmarks. Moving notebook
- PR #2208: Coordinate Descent, Lasso and ElasticNet CumlArray updates
- PR #2210: Updating KNN tests to evaluate multiple index partitions
- PR #2205: Use timeout to add 2 hour hard limit to dask tests
- PR #2212: Improve DBScan batch count / memory estimation
- PR #2213: Standardized include statements across all cpp source files, updated copyright on all modified files
- PR #2214: Remove utils folder and refactor to common folder
- PR #2220: Final refactoring of all src_prims header files following rules as specified in #1675
- PR #2225: input_to_cuml_array keep order option, test updates and cleanup
- PR #2244: Re-enable slow ARIMA tests as stress tests
- PR #2231: Using OPG structs from `cuml.common` in decomposition algorithms
- PR #2257: Update QN and LogisticRegression to use CumlArray
- PR #2259: Add CumlArray support to Naive Bayes
- PR #2252: Add benchmark for the Gram matrix prims
- PR #2264: Reduce build time for cuML by using make_blobs from libcuml++ interface
- PR #2269: Add docs targets to build.sh and fix python cuml.common docs
- PR #2271: Clarify doc for `_unique` default implementation in OneHotEncoder
- PR #2272: Add docs build.sh script to repository
- PR #2276: Ensure `CumlArray` provided `dtype` conforms
- PR #2281: Rely on cuDF's `Serializable` in `CumlArray`
- PR #2284: Reduce dataset size in SG RF notebook to reduce run time of sklearn
- PR #2285: Increase the threshold for elastic_net test in dask/test_coordinate_descent
- PR #2314: Update FIL default values, documentation and test
- PR #2316: 0.14 release docs additions and fixes
- PR #2320: Add prediction notes to RF docs
- PR #2323: Change verbose levels and parameter name to match Scikit-learn API
- PR #2324: Raise an error if n_bins > number of training samples in RF
- PR #2335: Throw a warning if treelite cannot be imported and `load_from_sklearn` is used

## Bug Fixes
- PR #1939: Fix syntax error in cuml.common.array
- PR #1941: Remove c++ cuda flag that was getting duplicated in CMake
- PR #1971: python: Correctly honor --singlegpu option and CUML_BUILD_PATH env variable
- PR #1969: Update libcumlprims to 0.14
- PR #1973: Add missing mg files for setup.py --singlegpu flag
- PR #1993: Set `umap_transform_reproducibility` tests to xfail
- PR #2004: Refactoring the arguments to `plant()` call
- PR #2017: Fixing memory issue in weak cc prim
- PR #2028: Skipping UMAP knn reproducibility tests until we figure out why its failing in CUDA 10.2
- PR #2024: Fixed cuda-memcheck errors with sample-without-replacement prim
- PR #1540: prims: support for custom math-type used for computation inside adjusted rand index prim
- PR #2077: dask-make blobs arguments to match sklearn
- PR #2059: Make all Scipy imports conditional
- PR #2078: Ignore negative cache indices in get_vecs
- PR #2084: Fixed cuda-memcheck errors with COO unit-tests
- PR #2087: Fixed cuda-memcheck errors with dispersion prim
- PR #2096: Fixed syntax error with nightly build command for memcheck unit-tests
- PR #2115: Fixed contingency matrix prim unit-tests for computing correct golden values
- PR #2107: Fix PCA transform
- PR #2109: input_to_cuml_array __cuda_array_interface__ bugfix
- PR #2117: cuDF __array__ exception small fixes
- PR #2139: CumlArray for adjusted_rand_score
- PR #2140: Returning self in fit model functions
- PR #2144: Remove GPU arch < 60 from CMake build
- PR #2153: Added missing namespaces to some Decision Tree files
- PR #2155: C++: fix doxygen build break
- PR #2161: Replacing depreciated bruteForceKnn
- PR #2162: Use stream in transpose prim
- PR #2165: Fit function test correction
- PR #2166: Fix handling of temp file in RF pickling
- PR #2176: C++: fix for adjusted rand index when input array is all zeros
- PR #2179: Fix clang tools version in libcuml recipe
- PR #2183: Fix RAFT in nightly package
- PR #2191: Fix placement of SVM parameter documentation and add examples
- PR #2212: Fix DBScan results (no propagation of labels through border points)
- PR #2215: Fix the printing of forest object
- PR #2217: Fix opg_utils naming to fix singlegpu build
- PR #2223: Fix bug in ARIMA C++ benchmark
- PR #2224: Temporary fix for CI until new Dask version is released
- PR #2228: Update to use __reduce_ex__ in CumlArray to override cudf.Buffer
- PR #2249: Fix bug in UMAP continuous target metrics
- PR #2258: Fix doxygen build break
- PR #2255: Set random_state for train_test_split function in dask RF
- PR #2275: Fix RF fit memory leak
- PR #2274: Fix parameter name verbose to verbosity in mnmg OneHotEncoder
- PR #2277: Updated cub repo path and branch name
- PR #2282: Fix memory leak in Dask RF concatenation
- PR #2301: Scaling KNN dask tests sample size with n GPUs
- PR #2293: Contiguity fixes for input_to_cuml_array and train_test_split
- PR #2295: Fix convert_to_dtype copy even with same dtype
- PR #2305: Fixed race condition in DBScan
- PR #2354: Fix broken links in README

# cuML 0.13.0 (Date TBD)

## New Features
- PR #1777: Python bindings for entropy
- PR #1742: Mean squared error implementation with cupy
- PR #1817: Confusion matrix implementation with cupy (SNSG and MNMG)
- PR #1766: Mean absolute error implementation with cupy
- PR #1766: Mean squared log error implementation with cupy
- PR #1635: cuML Array shim and configurable output added to cluster methods
- PR #1586: Seasonal ARIMA
- PR #1683: cuml.dask make_regression
- PR #1689: Add framework for cuML Dask serializers
- PR #1709: Add `decision_function()` and `predict_proba()` for LogisticRegression
- PR #1714: Add `print_env.sh` file to gather important environment details
- PR #1750: LinearRegression CumlArray for configurable output
- PR #1814: ROC AUC score implementation with cupy
- PR #1767: Single GPU decomposition models configurable output
- PR #1646: Using FIL to predict in MNMG RF
- PR #1778: Make cuML Handle picklable
- PR #1738: cuml.dask refactor beginning and dask array input option for OLS, Ridge and KMeans
- PR #1874: Add predict_proba function to RF classifier
- PR #1815: Adding KNN parameter to UMAP
- PR #1978: Adding `predict_proba` function to dask RF

## Improvements
- PR #1644: Add `predict_proba()` for FIL binary classifier
- PR #1620: Pickling tests now automatically finds all model classes inheriting from cuml.Base
- PR #1637: Update to newer treelite version with XGBoost 1.0 compatibility
- PR #1632: Fix MBSGD models inheritance, they now inherits from cuml.Base
- PR #1628: Remove submodules from cuML
- PR #1755: Expose the build_treelite function for python
- PR #1649: Add the fil_sparse_format variable option to RF API
- PR #1647: storage_type=AUTO uses SPARSE for large models
- PR #1668: Update the warning statement thrown in RF when the seed is set but n_streams is not 1
- PR #1662: use of direct cusparse calls for coo2csr, instead of depending on nvgraph
- PR #1747: C++: dbscan performance improvements and cleanup
- PR #1697: Making trustworthiness batchable and using proper workspace
- PR #1721: Improving UMAP pytests
- PR #1717: Call `rmm_cupy_allocator` for CuPy allocations
- PR #1718: Import `using_allocator` from `cupy.cuda`
- PR #1723: Update RF Classifier to throw an exception for multi-class pickling
- PR #1726: Decorator to allocate CuPy arrays with RMM
- PR #1719: UMAP random seed reproducibility
- PR #1748: Test serializing `CumlArray` objects
- PR #1776: Refactoring pca/tsvd distributed
- PR #1762: Update CuPy requirement to 7
- PR #1768: C++: Different input and output types for add and subtract prims
- PR #1790: Add support for multiple seeding in k-means++
- PR #1805: Adding new Dask cuda serializers to naive bayes + a trivial perf update
- PR #1812: C++: bench: UMAP benchmark cases added
- PR #1795: Add capability to build CumlArray from bytearray/memoryview objects
- PR #1824: C++: improving the performance of UMAP algo
- PR #1816: Add ARIMA notebook
- PR #1856: Update docs for 0.13
- PR #1827: Add HPO demo Notebook
- PR #1825: `--nvtx` option in `build.sh`
- PR #1847: Update XGBoost version for CI
- PR #1837: Simplify cuML Array construction
- PR #1848: Rely on subclassing for cuML Array serialization
- PR #1866: Minimizing client memory pressure on Naive Bayes
- PR #1788: Removing complexity bottleneck in S-ARIMA
- PR #1873: Remove usage of nvstring and nvcat from LabelEncoder
- PR #1891: Additional improvements to naive bayes tree reduction

## Bug Fixes
- PR #1835 : Fix calling default RF Classification always
- PT #1904: replace cub sort
- PR #1833: Fix depth issue in shallow RF regression estimators
- PR #1770: Warn that KalmanFilter is deprecated
- PR #1775: Allow CumlArray to work with inputs that have no 'strides' in array interface
- PR #1594: Train-test split is now reproducible
- PR #1590: Fix destination directory structure for run-clang-format.py
- PR #1611: Fixing pickling errors for KNN classifier and regressor
- PR #1617: Fixing pickling issues for SVC and SVR
- PR #1634: Fix title in KNN docs
- PR #1627: Adding a check for multi-class data in RF classification
- PR #1654: Skip treelite patch if its already been applied
- PR #1661: Fix nvstring variable name
- PR #1673: Using struct for caching dlsym state in communicator
- PR #1659: TSNE - introduce 'convert_dtype' and refactor class attr 'Y' to 'embedding_'
- PR #1672: Solver 'svd' in Linear and Ridge Regressors when n_cols=1
- PR #1670: Lasso & ElasticNet - cuml Handle added
- PR #1671: Update for accessing cuDF Series pointer
- PR #1652: Support XGBoost 1.0+ models in FIL
- PR #1702: Fix LightGBM-FIL validation test
- PR #1701: test_score kmeans test passing with newer cupy version
- PR #1706: Remove multi-class bug from QuasiNewton
- PR #1699: Limit CuPy to <7.2 temporarily
- PR #1708: Correctly deallocate cuML handles in Cython
- PR #1730: Fixes to KF for test stability (mainly in CUDA 10.2)
- PR #1729: Fixing naive bayes UCX serialization problem in fit()
- PR #1749: bug fix rf classifier/regressor on seg fault in bench
- PR #1751: Updated RF documentation
- PR #1765: Update the checks for using RF GPU predict
- PR #1787: C++: unit-tests to check for RF accuracy. As well as a bug fix to improve RF accuracy
- PR #1793: Updated fil pyx to solve memory leakage issue
- PR #1810: Quickfix - chunkage in dask make_regression
- PR #1842: DistributedDataHandler not properly setting 'multiple'
- PR #1849: Critical fix in ARIMA initial estimate
- PR #1851: Fix for cuDF behavior change for multidimensional arrays
- PR #1852: Remove Thrust warnings
- PR #1868: Turning off IPC caching until it is fixed in UCX-py/UCX
- PR #1876: UMAP exponential decay parameters fix
- PR #1887: Fix hasattr for missing attributes on base models
- PR #1877: Remove resetting index in shuffling in train_test_split
- PR #1893: Updating UCX in comms to match current UCX-py
- PR #1888: Small train_test_split test fix
- PR #1899: Fix dask `extract_partitions()`, remove transformation as instance variable in PCA and TSVD and match sklearn APIs
- PR #1920: Temporarily raising threshold for UMAP reproducibility tests
- PR #1918: Create memleak fixture to skip memleak tests in CI for now
- PR #1926: Update batch matrix test margins
- PR #1925: Fix failing dask tests
- PR #1936: Update DaskRF regression test to xfail
- PR #1932: Isolating cause of make_blobs failure
- PR #1951: Dask Random forest regression CPU predict bug fix
- PR #1948: Adjust BatchedMargin margin and disable tests temporarily
- PR #1950: Fix UMAP test failure



# cuML 0.12.0 (04 Feb 2020)

## New Features
- PR #1483: prims: Fused L2 distance and nearest-neighbor prim
- PR #1494: bench: ml-prims benchmark
- PR #1514: bench: Fused L2 NN prim benchmark
- PR #1411: Cython side of MNMG OLS
- PR #1520: Cython side of MNMG Ridge Regression
- PR #1516: Suppor Vector Regression (epsilon-SVR)

## Improvements
- PR #1638: Update cuml/docs/README.md
- PR #1468: C++: updates to clang format flow to make it more usable among devs
- PR #1473: C++: lazy initialization of "costly" resources inside cumlHandle
- PR #1443: Added a new overloaded GEMM primitive
- PR #1489: Enabling deep trees using Gather tree builder
- PR #1463: Update FAISS submodule to 1.6.1
- PR #1488: Add codeowners
- PR #1432: Row-major (C-style) GPU arrays for benchmarks
- PR #1490: Use dask master instead of conda package for testing
- PR #1375: Naive Bayes & Distributed Naive Bayes
- PR #1377: Add GPU array support for FIL benchmarking
- PR #1493: kmeans: add tiling support for 1-NN computation and use fusedL2-1NN prim for L2 distance metric
- PR #1532: Update CuPy to >= 6.6 and allow 7.0
- PR #1528: Re-enabling KNN using dynamic library loading for UCX in communicator
- PR #1545: Add conda environment version updates to ci script
- PR #1541: Updates for libcudf++ Python refactor
- PR #1555: FIL-SKL, an SKLearn-based benchmark for FIL
- PR #1537: Improve pickling and scoring suppport for many models to support hyperopt
- PR #1551: Change custom kernel to cupy for col/row order transform
- PR #1533: C++: interface header file separation for SVM
- PR #1560: Helper function to allocate all new CuPy arrays with RMM memory management
- PR #1570: Relax nccl in conda recipes to >=2.4 (matching CI)
- PR #1578: Add missing function information to the cuML documenataion
- PR #1584: Add has_scipy utility function for runtime check
- PR #1583: API docs updates for 0.12
- PR #1591: Updated FIL documentation

## Bug Fixes
- PR #1470: Documentation: add make_regression, fix ARIMA section
- PR #1482: Updated the code to remove sklearn from the mbsgd stress test
- PR #1491: Update dev environments for 0.12
- PR #1512: Updating setup_cpu() in SpeedupComparisonRunner
- PR #1498: Add build.sh to code owners
- PR #1505: cmake: added correct dependencies for prims-bench build
- PR #1534: Removed TODO comment in create_ucp_listeners()
- PR #1548: Fixing umap extra unary op in knn graph
- PR #1547: Fixing MNMG kmeans score. Fixing UMAP pickling before fit(). Fixing UMAP test failures.
- PR #1557: Increasing threshold for kmeans score
- PR #1562: Increasing threshold even higher
- PR #1564: Fixed a typo in function cumlMPICommunicator_impl::syncStream
- PR #1569: Remove Scikit-learn exception and depedenncy in SVM
- PR #1575: Add missing dtype parameter in call to strides to order for CuPy 6.6 code path
- PR #1574: Updated the init file to include SVM
- PR #1589: Fixing the default value for RF and updating mnmg predict to accept cudf
- PR #1601: Fixed wrong datatype used in knn voting kernel

# cuML 0.11.0 (11 Dec 2019)

## New Features

- PR #1295: Cython side of MNMG PCA
- PR #1218: prims: histogram prim
- PR #1129: C++: Separate include folder for C++ API distribution
- PR #1282: OPG KNN MNMG Code (disabled for 0.11)
- PR #1242: Initial implementation of FIL sparse forests
- PR #1194: Initial ARIMA time-series modeling support.
- PR #1286: Importing treelite models as FIL sparse forests
- PR #1285: Fea minimum impurity decrease RF param
- PR #1301: Add make_regression to generate regression datasets
- PR #1322: RF pickling using treelite, protobuf and FIL
- PR #1332: Add option to cuml.dask make_blobs to produce dask array
- PR #1307: Add RF regression benchmark
- PR #1327: Update the code to build treelite with protobuf
- PR #1289: Add Python benchmarking support for FIL
- PR #1371: Cython side of MNMG tSVD
- PR #1386: Expose SVC decision function value

## Improvements
- PR #1170: Use git to clone subprojects instead of git submodules
- PR #1239: Updated the treelite version
- PR #1225: setup.py clone dependencies like cmake and correct include paths
- PR #1224: Refactored FIL to prepare for sparse trees
- PR #1249: Include libcuml.so C API in installed targets
- PR #1259: Conda dev environment updates and use libcumlprims current version in CI
- PR #1277: Change dependency order in cmake for better printing at compile time
- PR #1264: Add -s flag to GPU CI pytest for better error printing
- PR #1271: Updated the Ridge regression documentation
- PR #1283: Updated the cuMl docs to include MBSGD and adjusted_rand_score
- PR #1300: Lowercase parameter versions for FIL algorithms
- PR #1312: Update CuPy to version 6.5 and use conda-forge channel
- PR #1336: Import SciKit-Learn models into FIL
- PR #1314: Added options needed for ASVDb output (CUDA ver, etc.), added option
  to select algos
- PR #1335: Options to print available algorithms and datasets
  in the Python benchmark
- PR #1338: Remove BUILD_ABI references in CI scripts
- PR #1340: Updated unit tests to uses larger dataset
- PR #1351: Build treelite temporarily for GPU CI testing of FIL Scikit-learn
  model importing
- PR #1367: --test-split benchmark parameter for train-test split
- PR #1360: Improved tests for importing SciKit-Learn models into FIL
- PR #1368: Add --num-rows benchmark command line argument
- PR #1351: Build treelite temporarily for GPU CI testing of FIL Scikit-learn model importing
- PR #1366: Modify train_test_split to use CuPy and accept device arrays
- PR #1258: Documenting new MPI communicator for multi-node multi-GPU testing
- PR #1345: Removing deprecated should_downcast argument
- PR #1362: device_buffer in UMAP + Sparse prims
- PR #1376: AUTO value for FIL algorithm
- PR #1408: Updated pickle tests to delete the pre-pickled model to prevent pointer leakage
- PR #1357: Run benchmarks multiple times for CI
- PR #1382: ARIMA optimization: move functions to C++ side
- PR #1392: Updated RF code to reduce duplication of the code
- PR #1444: UCX listener running in its own isolated thread
- PR #1445: Improved performance of FIL sparse trees
- PR #1431: Updated API docs
- PR #1441: Remove unused CUDA conda labels
- PR #1439: Match sklearn 0.22 default n_estimators for RF and fix test errors
- PR #1461: Add kneighbors to API docs

## Bug Fixes
- PR #1281: Making rng.h threadsafe
- PR #1212: Fix cmake git cloning always running configure in subprojects
- PR #1261: Fix comms build errors due to cuml++ include folder changes
- PR #1267: Update build.sh for recent change of building comms in main CMakeLists
- PR #1278: Removed incorrect overloaded instance of eigJacobi
- PR #1302: Updates for numba 0.46
- PR #1313: Updated the RF tests to set the seed and n_streams
- PR #1319: Using machineName arg passed in instead of default for ASV reporting
- PR #1326: Fix illegal memory access in make_regression (bounds issue)
- PR #1330: Fix C++ unit test utils for better handling of differences near zero
- PR #1342: Fix to prevent memory leakage in Lasso and ElasticNet
- PR #1337: Fix k-means init from preset cluster centers
- PR #1354: Fix SVM gamma=scale implementation
- PR #1344: Change other solver based methods to create solver object in init
- PR #1373: Fixing a few small bugs in make_blobs and adding asserts to pytests
- PR #1361: Improve SMO error handling
- PR #1384: Lower expectations on batched matrix tests to prevent CI failures
- PR #1380: Fix memory leaks in ARIMA
- PR #1391: Lower expectations on batched matrix tests even more
- PR #1394: Warning added in svd for cuda version 10.1
- PR #1407: Resolved RF predict issues and updated RF docstring
- PR #1401: Patch for lbfgs solver for logistic regression with no l1 penalty
- PR #1416: train_test_split numba and rmm device_array output bugfix
- PR #1419: UMAP pickle tests are using wrong n_neighbors value for trustworthiness
- PR #1438: KNN Classifier to properly return Dataframe with Dataframe input
- PR #1425: Deprecate seed and use random_state similar to Scikit-learn in train_test_split
- PR #1458: Add joblib as an explicit requirement
- PR #1474: Defer knn mnmg to 0.12 nightly builds and disable ucx-py dependency

# cuML 0.10.0 (16 Oct 2019)

## New Features
- PR #1148: C++ benchmark tool for c++/CUDA code inside cuML
- PR #1071: Selective eigen solver of cuSolver
- PR #1073: Updating RF wrappers to use FIL for GPU accelerated prediction
- PR #1104: CUDA 10.1 support
- PR #1113: prims: new batched make-symmetric-matrix primitive
- PR #1112: prims: new batched-gemv primitive
- PR #855: Added benchmark tools
- PR #1149 Add YYMMDD to version tag for nightly conda packages
- PR #892: General Gram matrices prim
- PR #912: Support Vector Machine
- PR #1274: Updated the RF score function to use GPU predict

## Improvements
- PR #961: High Peformance RF; HIST algo
- PR #1028: Dockerfile updates after dir restructure. Conda env yaml to add statsmodels as a dependency
- PR #1047: Consistent OPG interface for kmeans, based on internal libcumlprims update
- PR #763: Add examples to train_test_split documentation
- PR #1093: Unified inference kernels for different FIL algorithms
- PR #1076: Paying off some UMAP / Spectral tech debt.
- PR #1086: Ensure RegressorMixin scorer uses device arrays
- PR #1110: Adding tests to use default values of parameters of the models
- PR #1108: input_to_host_array function in input_utils for input processing to host arrays
- PR #1114: K-means: Exposing useful params, removing unused params, proxying params in Dask
- PR #1138: Implementing ANY_RANK semantics on irecv
- PR #1142: prims: expose separate InType and OutType for unaryOp and binaryOp
- PR #1115: Moving dask_make_blobs to cuml.dask.datasets. Adding conversion to dask.DataFrame
- PR #1136: CUDA 10.1 CI updates
- PR #1135: K-means: add boundary cases for kmeans||, support finer control with convergence
- PR #1163: Some more correctness improvements. Better verbose printing
- PR #1165: Adding except + in all remaining cython
- PR #1186: Using LocalCUDACluster Pytest fixture
- PR #1173: Docs: Barnes Hut TSNE documentation
- PR #1176: Use new RMM API based on Cython
- PR #1219: Adding custom bench_func and verbose logging to cuml.benchmark
- PR #1247: Improved MNMG RF error checking

## Bug Fixes

- PR #1231: RF respect number of cuda streams from cuml handle
- PR #1230: Rf bugfix memleak in regression
- PR #1208: compile dbscan bug
- PR #1016: Use correct libcumlprims version in GPU CI
- PR #1040: Update version of numba in development conda yaml files
- PR #1043: Updates to accomodate cuDF python code reorganization
- PR #1044: Remove nvidia driver installation from ci/cpu/build.sh
- PR #991: Barnes Hut TSNE Memory Issue Fixes
- PR #1075: Pinning Dask version for consistent CI results
- PR #990: Barnes Hut TSNE Memory Issue Fixes
- PR #1066: Using proper set of workers to destroy nccl comms
- PR #1072: Remove pip requirements and setup
- PR #1074: Fix flake8 CI style check
- PR #1087: Accuracy improvement for sqrt/log in RF max_feature
- PR #1088: Change straggling numba python allocations to use RMM
- PR #1106: Pinning Distributed version to match Dask for consistent CI results
- PR #1116: TSNE CUDA 10.1 Bug Fixes
- PR #1132: DBSCAN Batching Bug Fix
- PR #1162: DASK RF random seed bug fix
- PR #1164: Fix check_dtype arg handling for input_to_dev_array
- PR #1171: SVM prediction bug fix
- PR #1177: Update dask and distributed to 2.5
- PR #1204: Fix SVM crash on Turing
- PR #1199: Replaced sprintf() with snprintf() in THROW()
- PR #1205: Update dask-cuda in yml envs
- PR #1211: Fixing Dask k-means transform bug and adding test
- PR #1236: Improve fix for SMO solvers potential crash on Turing
- PR #1251: Disable compiler optimization for CUDA 10.1 for distance prims
- PR #1260: Small bugfix for major conversion in input_utils
- PR #1276: Fix float64 prediction crash in test_random_forest

# cuML 0.9.0 (21 Aug 2019)

## New Features

- PR #894: Convert RF to treelite format
- PR #826: Jones transformation of params for ARIMA models timeSeries ml-prim
- PR #697: Silhouette Score metric ml-prim
- PR #674: KL Divergence metric ml-prim
- PR #787: homogeneity, completeness and v-measure metrics ml-prim
- PR #711: Mutual Information metric ml-prim
- PR #724: Entropy metric ml-prim
- PR #766: Expose score method based on inertia for KMeans
- PR #823: prims: cluster dispersion metric
- PR #816: Added inverse_transform() for LabelEncoder
- PR #789: prims: sampling without replacement
- PR #813: prims: Col major istance prim
- PR #635: Random Forest & Decision Tree Regression (Single-GPU)
- PR #819: Forest Inferencing Library (FIL)
- PR #829: C++: enable nvtx ranges
- PR #835: Holt-Winters algorithm
- PR #837: treelite for decision forest exchange format
- PR #871: Wrapper for FIL
- PR #870: make_blobs python function
- PR #881: wrappers for accuracy_score and adjusted_rand_score functions
- PR #840: Dask RF classification and regression
- PR #870: make_blobs python function
- PR #879: import of treelite models to FIL
- PR #892: General Gram matrices prim
- PR #883: Adding MNMG Kmeans
- PR #930: Dask RF
- PR #882: TSNE - T-Distributed Stochastic Neighbourhood Embedding
- PR #624: Internals API & Graph Based Dimensionality Reductions Callback
- PR #926: Wrapper for FIL
- PR #994: Adding MPI comm impl for testing / benchmarking MNMG CUDA
- PR #960: Enable using libcumlprims for MG algorithms/prims

## Improvements
- PR #822: build: build.sh update to club all make targets together
- PR #807: Added development conda yml files
- PR #840: Require cmake >= 3.14
- PR #832: Stateless Decision Tree and Random Forest API
- PR #857: Small modifications to comms for utilizing IB w/ Dask
- PR #851: Random forest Stateless API wrappers
- PR #865: High Performance RF
- PR #895: Pretty prints arguments!
- PR #920: Add an empty marker kernel for tracing purposes
- PR #915: syncStream added to cumlCommunicator
- PR #922: Random Forest support in FIL
- PR #911: Update headers to credit CannyLabs BH TSNE implementation
- PR #918: Streamline CUDA_REL environment variable
- PR #924: kmeans: updated APIs to be stateless, refactored code for mnmg support
- PR #950: global_bias support in FIL
- PR #773: Significant improvements to input checking of all classes and common input API for Python
- PR #957: Adding docs to RF & KMeans MNMG. Small fixes for release
- PR #965: Making dask-ml a hard dependency
- PR #976: Update api.rst for new 0.9 classes
- PR #973: Use cudaDeviceGetAttribute instead of relying on cudaDeviceProp object being passed
- PR #978: Update README for 0.9
- PR #1009: Fix references to notebooks-contrib
- PR #1015: Ability to control the number of internal streams in cumlHandle_impl via cumlHandle
- PR #1175: Add more modules to docs ToC

## Bug Fixes

- PR #923: Fix misshapen level/trend/season HoltWinters output
- PR #831: Update conda package dependencies to cudf 0.9
- PR #772: Add missing cython headers to SGD and CD
- PR #849: PCA no attribute trans_input_ transform bug fix
- PR #869: Removing incorrect information from KNN Docs
- PR #885: libclang installation fix for GPUCI
- PR #896: Fix typo in comms build instructions
- PR #921: Fix build scripts using incorrect cudf version
- PR #928: TSNE Stability Adjustments
- PR #934: Cache cudaDeviceProp in cumlHandle for perf reasons
- PR #932: Change default param value for RF classifier
- PR #949: Fix dtype conversion tests for unsupported cudf dtypes
- PR #908: Fix local build generated file ownerships
- PR #983: Change RF max_depth default to 16
- PR #987: Change default values for knn
- PR #988: Switch to exact tsne
- PR #991: Cleanup python code in cuml.dask.cluster
- PR #996: ucx_initialized being properly set in CommsContext
- PR #1007: Throws a well defined error when mutigpu is not enabled
- PR #1018: Hint location of nccl in build.sh for CI
- PR #1022: Using random_state to make K-Means MNMG tests deterministic
- PR #1034: Fix typos and formatting issues in RF docs
- PR #1052: Fix the rows_sample dtype to float

# cuML 0.8.0 (27 June 2019)

## New Features

- PR #652: Adjusted Rand Index metric ml-prim
- PR #679: Class label manipulation ml-prim
- PR #636: Rand Index metric ml-prim
- PR #515: Added Random Projection feature
- PR #504: Contingency matrix ml-prim
- PR #644: Add train_test_split utility for cuDF dataframes
- PR #612: Allow Cuda Array Interface, Numba inputs and input code refactor
- PR #641: C: Separate C-wrapper library build to generate libcuml.so
- PR #631: Add nvcategory based ordinal label encoder
- PR #681: Add MBSGDClassifier and MBSGDRegressor classes around SGD
- PR #705: Quasi Newton solver and LogisticRegression Python classes
- PR #670: Add test skipping functionality to build.sh
- PR #678: Random Forest Python class
- PR #684: prims: make_blobs primitive
- PR #673: prims: reduce cols by key primitive
- PR #812: Add cuML Communications API & consolidate Dask cuML

## Improvements

- PR #597: C++ cuML and ml-prims folder refactor
- PR #590: QN Recover from numeric errors
- PR #482: Introduce cumlHandle for pca and tsvd
- PR #573: Remove use of unnecessary cuDF column and series copies
- PR #601: Cython PEP8 cleanup and CI integration
- PR #596: Introduce cumlHandle for ols and ridge
- PR #579: Introduce cumlHandle for cd and sgd, and propagate C++ errors in cython level for cd and sgd
- PR #604: Adding cumlHandle to kNN, spectral methods, and UMAP
- PR #616: Enable clang-format for enforcing coding style
- PR #618: CI: Enable copyright header checks
- PR #622: Updated to use 0.8 dependencies
- PR #626: Added build.sh script, updated CI scripts and documentation
- PR #633: build: Auto-detection of GPU_ARCHS during cmake
- PR #650: Moving brute force kNN to prims. Creating stateless kNN API.
- PR #662: C++: Bulk clang-format updates
- PR #671: Added pickle pytests and correct pickling of Base class
- PR #675: atomicMin/Max(float, double) with integer atomics and bit flipping
- PR #677: build: 'deep-clean' to build.sh to clean faiss build as well
- PR #683: Use stateless c++ API in KNN so that it can be pickled properly
- PR #686: Use stateless c++ API in UMAP so that it can be pickled properly
- PR #695: prims: Refactor pairwise distance
- PR #707: Added stress test and updated documentation for RF
- PR #701: Added emacs temporary file patterns to .gitignore
- PR #606: C++: Added tests for host_buffer and improved device_buffer and host_buffer implementation
- PR #726: Updated RF docs and stress test
- PR #730: Update README and RF docs for 0.8
- PR #744: Random projections generating binomial on device. Fixing tests.
- PR #741: Update API docs for 0.8
- PR #754: Pickling of UMAP/KNN
- PR #753: Made PCA and TSVD picklable
- PR #746: LogisticRegression and QN API docstrings
- PR #820: Updating DEVELOPER GUIDE threading guidelines

## Bug Fixes
- PR #584: Added missing virtual destructor to deviceAllocator and hostAllocator
- PR #620: C++: Removed old unit-test files in ml-prims
- PR #627: C++: Fixed dbscan crash issue filed in 613
- PR #640: Remove setuptools from conda run dependency
- PR #646: Update link in contributing.md
- PR #649: Bug fix to LinAlg::reduce_rows_by_key prim filed in issue #648
- PR #666: fixes to gitutils.py to resolve both string decode and handling of uncommitted files
- PR #676: Fix template parameters in `bernoulli()` implementation.
- PR #685: Make CuPy optional to avoid nccl conda package conflicts
- PR #687: prims: updated tolerance for reduce_cols_by_key unit-tests
- PR #689: Removing extra prints from NearestNeighbors cython
- PR #718: Bug fix for DBSCAN and increasing batch size of sgd
- PR #719: Adding additional checks for dtype of the data
- PR #736: Bug fix for RF wrapper and .cu print function
- PR #547: Fixed issue if C++ compiler is specified via CXX during configure.
- PR #759: Configure Sphinx to render params correctly
- PR #762: Apply threshold to remove flakiness of UMAP tests.
- PR #768: Fixing memory bug from stateless refactor
- PR #782: Nearest neighbors checking properly whether memory should be freed
- PR #783: UMAP was using wrong size for knn computation
- PR #776: Hotfix for self.variables in RF
- PR #777: Fix numpy input bug
- PR #784: Fix jit of shuffle_idx python function
- PR #790: Fix rows_sample input type for RF
- PR #793: Fix for dtype conversion utility for numba arrays without cupy installed
- PR #806: Add a seed for sklearn model in RF test file
- PR #843: Rf quantile fix

# cuML 0.7.0 (10 May 2019)

## New Features

- PR #405: Quasi-Newton GLM Solvers
- PR #277: Add row- and column-wise weighted mean primitive
- PR #424: Add a grid-sync struct for inter-block synchronization
- PR #430: Add R-Squared Score to ml primitives
- PR #463: Add matrix gather to ml primitives
- PR #435: Expose cumlhandle in cython + developer guide
- PR #455: Remove default-stream arguement across ml-prims and cuML
- PR #375: cuml cpp shared library renamed to libcuml++.so
- PR #460: Random Forest & Decision Trees (Single-GPU, Classification)
- PR #491: Add doxygen build target for ml-prims
- PR #505: Add R-Squared Score to python interface
- PR #507: Add coordinate descent for lasso and elastic-net
- PR #511: Add a minmax ml-prim
- PR #516: Added Trustworthiness score feature
- PR #520: Add local build script to mimic gpuCI
- PR #503: Add column-wise matrix sort primitive
- PR #525: Add docs build script to cuML
- PR #528: Remove current KMeans and replace it with a new single GPU implementation built using ML primitives

## Improvements

- PR #481: Refactoring Quasi-Newton to use cumlHandle
- PR #467: Added validity check on cumlHandle_t
- PR #461: Rewrote permute and added column major version
- PR #440: README updates
- PR #295: Improve build-time and the interface e.g., enable bool-OutType, for distance()
- PR #390: Update docs version
- PR #272: Add stream parameters to cublas and cusolver wrapper functions
- PR #447: Added building and running mlprims tests to CI
- PR #445: Lower dbscan memory usage by computing adjacency matrix directly
- PR #431: Add support for fancy iterator input types to LinAlg::reduce_rows_by_key
- PR #394: Introducing cumlHandle API to dbscan and add example
- PR #500: Added CI check for black listed CUDA Runtime API calls
- PR #475: exposing cumlHandle for dbscan from python-side
- PR #395: Edited the CONTRIBUTING.md file
- PR #407: Test files to run stress, correctness and unit tests for cuml algos
- PR #512: generic copy method for copying buffers between device/host
- PR #533: Add cudatoolkit conda dependency
- PR #524: Use cmake find blas and find lapack to pass configure options to faiss
- PR #527: Added notes on UMAP differences from reference implementation
- PR #540: Use latest release version in update-version CI script
- PR #552: Re-enable assert in kmeans tests with xfail as needed
- PR #581: Add shared memory fast col major to row major function back with bound checks
- PR #592: More efficient matrix copy/reverse methods
- PR #721: Added pickle tests for DBSCAN and Random Projections

## Bug Fixes

- PR #334: Fixed segfault in `ML::cumlHandle_impl::destroyResources`
- PR #349: Developer guide clarifications for cumlHandle and cumlHandle_impl
- PR #398: Fix CI scripts to allow nightlies to be uploaded
- PR #399: Skip PCA tests to allow CI to run with driver 418
- PR #422: Issue in the PCA tests was solved and CI can run with driver 418
- PR #409: Add entry to gitmodules to ignore build artifacts
- PR #412: Fix for svdQR function in ml-prims
- PR #438: Code that depended on FAISS was building everytime.
- PR #358: Fixed an issue when switching streams on MLCommon::device_buffer and MLCommon::host_buffer
- PR #434: Fixing bug in CSR tests
- PR #443: Remove defaults channel from ci scripts
- PR #384: 64b index arithmetic updates to the kernels inside ml-prims
- PR #459: Fix for runtime library path of pip package
- PR #464: Fix for C++11 destructor warning in qn
- PR #466: Add support for column-major in LinAlg::*Norm methods
- PR #465: Fixing deadlock issue in GridSync due to consecutive sync calls
- PR #468: Fix dbscan example build failure
- PR #470: Fix resource leakage in Kalman filter python wrapper
- PR #473: Fix gather ml-prim test for change in rng uniform API
- PR #477: Fixes default stream initialization in cumlHandle
- PR #480: Replaced qn_fit() declaration with #include of file containing definition to fix linker error
- PR #495: Update cuDF and RMM versions in GPU ci test scripts
- PR #499: DEVELOPER_GUIDE.md: fixed links and clarified ML::detail::streamSyncer example
- PR #506: Re enable ml-prim tests in CI
- PR #508: Fix for an error with default argument in LinAlg::meanSquaredError
- PR #519: README.md Updates and adding BUILD.md back
- PR #526: Fix the issue of wrong results when fit and transform of PCA are called separately
- PR #531: Fixing missing arguments in updateDevice() for RF
- PR #543: Exposing dbscan batch size through cython API and fixing broken batching
- PR #551: Made use of ZLIB_LIBRARIES consistent between ml_test and ml_mg_test
- PR #557: Modified CI script to run cuML tests before building mlprims and removed lapack flag
- PR #578: Updated Readme.md to add lasso and elastic-net
- PR #580: Fixing cython garbage collection bug in KNN
- PR #577: Use find libz in prims cmake
- PR #594: fixed cuda-memcheck mean_center test failures


# cuML 0.6.1 (09 Apr 2019)

## Bug Fixes

- PR #462 Runtime library path fix for cuML pip package


# cuML 0.6.0 (22 Mar 2019)

## New Features

- PR #249: Single GPU Stochastic Gradient Descent for linear regression, logistic regression, and linear svm with L1, L2, and elastic-net penalties.
- PR #247: Added "proper" CUDA API to cuML
- PR #235: NearestNeighbors MG Support
- PR #261: UMAP Algorithm
- PR #290: NearestNeighbors numpy MG Support
- PR #303: Reusable spectral embedding / clustering
- PR #325: Initial support for single process multi-GPU OLS and tSVD
- PR #271: Initial support for hyperparameter optimization with dask for many models

## Improvements

- PR #144: Dockerfile update and docs for LinearRegression and Kalman Filter.
- PR #168: Add /ci/gpu/build.sh file to cuML
- PR #167: Integrating full-n-final ml-prims repo inside cuml
- PR #198: (ml-prims) Removal of *MG calls + fixed a bug in permute method
- PR #194: Added new ml-prims for supporting LASSO regression.
- PR #114: Building faiss C++ api into libcuml
- PR #64: Using FAISS C++ API in cuML and exposing bindings through cython
- PR #208: Issue ml-common-3: Math.h: swap thrust::for_each with binaryOp,unaryOp
- PR #224: Improve doc strings for readable rendering with readthedocs
- PR #209: Simplify README.md, move build instructions to BUILD.md
- PR #218: Fix RNG to use given seed and adjust RNG test tolerances.
- PR #225: Support for generating random integers
- PR #215: Refactored LinAlg::norm to Stats::rowNorm and added Stats::colNorm
- PR #234: Support for custom output type and passing index value to main_op in *Reduction kernels
- PR #230: Refactored the cuda_utils header
- PR #236: Refactored cuml python package structure to be more sklearn like
- PR #232: Added reduce_rows_by_key
- PR #246: Support for 2 vectors in the matrix vector operator
- PR #244: Fix for single GPU OLS and Ridge to support one column training data
- PR #271: Added get_params and set_params functions for linear and ridge regression
- PR #253: Fix for issue #250-reduce_rows_by_key failed memcheck for small nkeys
- PR #269: LinearRegression, Ridge Python docs update and cleaning
- PR #322: set_params updated
- PR #237: Update build instructions
- PR #275: Kmeans use of faster gpu_matrix
- PR #288: Add n_neighbors to NearestNeighbors constructor
- PR #302: Added FutureWarning for deprecation of current kmeans algorithm
- PR #312: Last minute cleanup before release
- PR #315: Documentation updating and enhancements
- PR #330: Added ignored argument to pca.fit_transform to map to sklearn's implemenation
- PR #342: Change default ABI to ON
- PR #572: Pulling DBSCAN components into reusable primitives


## Bug Fixes

- PR #193: Fix AttributeError in PCA and TSVD
- PR #211: Fixing inconsistent use of proper batch size calculation in DBSCAN
- PR #202: Adding back ability for users to define their own BLAS
- PR #201: Pass CMAKE CUDA path to faiss/configure script
- PR #200 Avoid using numpy via cimport in KNN
- PR #228: Bug fix: LinAlg::unaryOp with 0-length input
- PR #279: Removing faiss-gpu references in README
- PR #321: Fix release script typo
- PR #327: Update conda requirements for version 0.6 requirements
- PR #352: Correctly calculating numpy chunk sizing for kNN
- PR #345: Run python import as part of package build to trigger compilation
- PR #347: Lowering memory usage of kNN.
- PR #355: Fixing issues with very large numpy inputs to SPMG OLS and tSVD.
- PR #357: Removing FAISS requirement from README
- PR #362: Fix for matVecOp crashing on large input sizes
- PR #366: Index arithmetic issue fix with TxN_t class
- PR #376: Disabled kmeans tests since they are currently too sensitive (see #71)
- PR #380: Allow arbitrary data size on ingress for numba_utils.row_matrix
- PR #385: Fix for long import cuml time in containers and fix for setup_pip
- PR #630: Fixing a missing kneighbors in nearest neighbors python proxy

# cuML 0.5.1 (05 Feb 2019)

## Bug Fixes

- PR #189 Avoid using numpy via cimport to prevent ABI issues in Cython compilation


# cuML 0.5.0 (28 Jan 2019)

## New Features

- PR #66: OLS Linear Regression
- PR #44: Distance calculation ML primitives
- PR #69: Ridge (L2 Regularized) Linear Regression
- PR #103: Linear Kalman Filter
- PR #117: Pip install support
- PR #64: Device to device support from cuML device pointers into FAISS

## Improvements

- PR #56: Make OpenMP optional for building
- PR #67: Github issue templates
- PR #44: Refactored DBSCAN to use ML primitives
- PR #91: Pytest cleanup and sklearn toyset datasets based pytests for kmeans and dbscan
- PR #75: C++ example to use kmeans
- PR #117: Use cmake extension to find any zlib installed in system
- PR #94: Add cmake flag to set ABI compatibility
- PR #139: Move thirdparty submodules to root and add symlinks to new locations
- PR #151: Replace TravisCI testing and conda pkg builds with gpuCI
- PR #164: Add numba kernel for faster column to row major transform
- PR #114: Adding FAISS to cuml build

## Bug Fixes

- PR #48: CUDA 10 compilation warnings fix
- PR #51: Fixes to Dockerfile and docs for new build system
- PR #72: Fixes for GCC 7
- PR #96: Fix for kmeans stack overflow with high number of clusters
- PR #105: Fix for AttributeError in kmeans fit method
- PR #113: Removed old  glm python/cython files
- PR #118: Fix for AttributeError in kmeans predict method
- PR #125: Remove randomized solver option from PCA python bindings


# cuML 0.4.0 (05 Dec 2018)

## New Features

## Improvements

- PR #42: New build system: separation of libcuml.so and cuml python package
- PR #43: Added changelog.md

## Bug Fixes


# cuML 0.3.0 (30 Nov 2018)

## New Features

- PR #33: Added ability to call cuML algorithms using numpy arrays

## Improvements

- PR #24: Fix references of python package from cuML to cuml and start using versioneer for better versioning
- PR #40: Added support for refactored cuDF 0.3.0, updated Conda files
- PR #33: Major python test cleaning, all tests pass with cuDF 0.2.0 and 0.3.0. Preparation for new build system
- PR #34: Updated batch count calculation logic in DBSCAN
- PR #35: Beginning of DBSCAN refactor to use cuML mlprims and general improvements

## Bug Fixes

- PR #30: Fixed batch size bug in DBSCAN that caused crash. Also fixed various locations for potential integer overflows
- PR #28: Fix readthedocs build documentation
- PR #29: Fix pytests for cuml name change from cuML
- PR #33: Fixed memory bug that would cause segmentation faults due to numba releasing memory before it was used. Also fixed row major/column major bugs for different algorithms
- PR #36: Fix kmeans gtest to use device data
- PR #38: cuda\_free bug removed that caused google tests to sometimes pass and sometimes fail randomly
- PR #39: Updated cmake to correctly link with CUDA libraries, add CUDA runtime linking and include source files in compile target

# cuML 0.2.0 (02 Nov 2018)

## New Features

- PR #11: Kmeans algorithm added
- PR #7: FAISS KNN wrapper added
- PR #21: Added Conda install support

## Improvements

- PR #15: Added compatibility with cuDF (from prior pyGDF)
- PR #13: Added FAISS to Dockerfile
- PR #21: Added TravisCI build system for CI and Conda builds

## Bug Fixes

- PR #4: Fixed explained variance bug in TSVD
- PR #5: Notebook bug fixes and updated results


# cuML 0.1.0

Initial release including PCA, TSVD, DBSCAN, ml-prims and cython wrappers<|MERGE_RESOLUTION|>--- conflicted
+++ resolved
@@ -19,14 +19,11 @@
 - PR #2380: Pinning libcumlprims version to ease future updates
 
 ## Bug Fixes
-<<<<<<< HEAD
-- PR #2407: fixed batch count in DBScan for integer overflow case
-=======
 - PR #2369: Update RF code to fix set_params memory leak
 - PR #2364: Fix for random projection
 - PR #2373: Use Treelite Pip package in GPU testing
 - PR #2376: Update documentation Links
->>>>>>> 823663b1
+- PR #2407: fixed batch count in DBScan for integer overflow case
 
 # cuML 0.14.0 (03 Jun 2020)
 
