--- conflicted
+++ resolved
@@ -46,11 +46,8 @@
 - PR #918: Streamline CUDA_REL environment variable
 - PR #924: kmeans: updated APIs to be stateless, refactored code for mnmg support
 - PR #950: global_bias support in FIL
-<<<<<<< HEAD
 - PR #773: Significant improvements to input checking of all classes and common input API for Python
-=======
 - PR #965: Making dask-ml a hard dependency
->>>>>>> 2a2fa1ac
 
 ## Bug Fixes
 
