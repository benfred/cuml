--- conflicted
+++ resolved
@@ -95,11 +95,8 @@
 - PR #2256: Add a `make_arima` generator
 - PR #2245: ElasticNet, Lasso and Coordinate Descent MNMG
 - PR #2242: Pandas input support with output as NumPy arrays by default
-<<<<<<< HEAD
 - PR #2248: Add cuML RF multiclass prediction using FIL from python
-=======
 - PR #1728: Added notebook testing to gpuCI gpu build
->>>>>>> 069a2292
 
 ## Improvements
 - PR #1931: C++: enabled doxygen docs for all of the C++ codebase
