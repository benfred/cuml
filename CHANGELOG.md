# cuML 0.16.0 (Date TBD)

## New Features
- PR #2698: Distributed TF-IDF transformer

## Improvements
- PR #2796: Remove tokens of length 1 by default for text vectorizers
- PR #2741: Use rapids build packages in conda environments
- PR #2735: Update seed to random_state in random forest and associated tests
- PR #2739: Use cusparse_wrappers.h from RAFT
- PR #2729: Replace `cupy.sparse` with `cupyx.scipy.sparse`
- PR #2749: Correct docs for python version used in cuml_dev conda environment
- PR #2762: Fix broken links and provide minor edits to docs
- PR #2723: Support and enable convert_dtype in estimator predict
- PR #2758: Match sklearn's default n_components behavior for PCA
- PR #2770: Fix doxygen version during cmake
- PR #2766: Update default RandomForestRegressor score function to use r2
- PR #2783: Add pytest that will fail when GPU IDs in Dask cluster are not unique
- PR #2785: Add in cuML-specific dev conda dependencies
- PR #2778: Add README for FIL
<<<<<<< HEAD
- PR #2799: Reenable lightgbm test with lower (1%) proba accuracy
=======
- PR #2800: Align cuML's spdlog version with RMM's
>>>>>>> 672517d8

## Bug Fixes
- PR #2744: Supporting larger number of classes in KNeighborsClassifier
- PR #2769: Remove outdated doxygen options for 1.8.20
- PR #2787: Skip lightgbm test for version 3 and above temporarily

# cuML 0.15.0 (Date TBD)

## New Features
- PR #2581: Added model persistence via joblib in each section of estimator_intro.ipynb
- PR #2554: Hashing Vectorizer and general vectorizer improvements
- PR #2240: Making Dask models pickleable
- PR #2267: CountVectorizer estimator
- PR #2261: Exposing new FAISS metrics through Python API
- PR #2287: Single-GPU TfidfTransformer implementation
- PR #2289: QR SVD solver for MNMG PCA
- PR #2312: column-major support for make_blobs
- PR #2172: Initial support for auto-ARIMA
- PR #2394: Adding cosine & correlation distance for KNN
- PR #2392: PCA can accept sparse inputs, and sparse prim for computing covariance
- PR #2465: Support pandas 1.0+
- PR #2550: Single GPU Target Encoder
- PR #2519: Precision recall curve using cupy
- PR #2500: Replace UMAP functionality dependency on nvgraph with RAFT Spectral Clustering
- PR #2502: cuML Implementation of `sklearn.metrics.pairwise_distances`
- PR #2520: TfidfVectorizer estimator
- PR #2211: MNMG KNN Classifier & Regressor
- PR #2461: Add KNN Sparse Output Functionality
- PR #2615: Incremental PCA
- PR #2594: Confidence intervals for ARIMA forecasts
- PR #2607: Add support for probability estimates in SVC
- PR #2618: SVM class and sample weights
- PR #2635: Decorator to generate docstrings with autodetection of parameters
- PR #2270: Multi class MNMG RF
- PR #2661: CUDA-11 support for single-gpu code
- PR #2322: Sparse FIL forests with 8-byte nodes
- PR #2675: Update conda recipes to support CUDA 11

## Improvements
- PR #2336: Eliminate `rmm.device_array` usage
- PR #2262: Using fully shared PartDescriptor in MNMG decomposiition, linear models, and solvers
- PR #2310: Pinning ucx-py to 0.14 to make 0.15 CI pass
- PR #1945: enable clang tidy
- PR #2339: umap performance improvements
- PR #2308: Using fixture for Dask client to eliminate possiblity of not closing
- PR #2345: make C++ logger level definition to be the same as python layer
- PR #2329: Add short commit hash to conda package name
- PR #2362: Implement binary/multi-classification log loss with cupy
- PR #2363: Update threshold and make other changes for stress tests
- PR #2371: Updating MBSGD tests to use larger batches
- PR #2380: Pinning libcumlprims version to ease future updates
- PR #2405: Remove references to deprecated RMM headers.
- PR #2340: Import ARIMA in the root init file and fix the `test_fit_function` test
- PR #2408: Install meta packages for dependencies
- PR #2417: Move doc customization scripts to Jenkins
- PR #2427: Moving MNMG decomposition to cuml
- PR #2433: Add libcumlprims_mg to CMake
- PR #2420: Add and set convert_dtype default to True in estimator fit methods
- PR #2411: Refactor Mixin classes and use in classifier/regressor estimators
- PR #2442: fix setting RAFT_DIR from the RAFT_PATH env var
- PR #2469: Updating KNN c-api to document all arguments
- PR #2453: Add CumlArray to API doc
- PR #2440: Use Treelite Conda package
- PR #2403: Support for input and output type consistency in logistic regression predict_proba
- PR #2473: Add metrics.roc_auc_score to API docs. Additional readability and minor docs bug fixes
- PR #2468: Add `_n_features_in_` attribute to all single GPU estimators that implement fit
- PR #2489: Removing explicit FAISS build and adding dependency on libfaiss conda package
- PR #2480: Moving MNMG glm and solvers to cuml
- PR #2490: Moving MNMG KMeans to cuml
- PR #2483: Moving MNMG KNN to cuml
- PR #2492: Adding additional assertions to mnmg nearest neighbors pytests
- PR #2439: Update dask RF code to have print_detailed function
- PR #2431: Match output of classifier predict with target dtype
- PR #2237: Refactor RF cython code
- PR #2513: Fixing LGTM Analysis Issues
- PR #2099: Raise an error when float64 data is used with dask RF
- PR #2522: Renaming a few arguments in KNeighbors* to be more readable
- PR #2499: Provide access to `cuml.DBSCAN` core samples
- PR #2526: Removing PCA TSQR as a solver due to scalability issues
- PR #2536: Update conda upload versions for new supported CUDA/Python
- PR #2538: Remove Protobuf dependency
- PR #2553: Test pickle protocol 5 support
- PR #2570: Accepting single df or array input in train_test_split
- PR #2566: Remove deprecated cuDF from_gpu_matrix calls
- PR #2583: findpackage.cmake.in template for cmake dependencies
- PR #2577: Fully removing NVGraph dependency for CUDA 11 compatibility
- PR #2575: Speed up TfidfTransformer
- PR #2584: Removing dependency on sklearn's NotFittedError
- PR #2591: Generate benchmark datsets using `cuml.datasets`
- PR #2548: Fix limitation on number of rows usable with tSNE and refactor memory allocation
- PR #2589: including cuda-11 build fixes into raft
- PR #2599: Add Stratified train_test_split
- PR #2487: Set classes_ attribute during classifier fit
- PR #2605: Reduce memory usage in tSNE
- PR #2611: Adding building doxygen docs to gpu ci
- PR #2631: Enabling use of gtest conda package for build
- PR #2623: Fixing kmeans score() API to be compatible with Scikit-learn
- PR #2629: Add naive_bayes api docs
- PR #2643: 'dense' and 'sparse' values of `storage_type` for FIL
- PR #2691: Generic Base class attribute setter
- PR #2666: Update MBSGD documentation to mention that the model is experimental
- PR #2687: Update xgboost version to 1.2.0dev.rapidsai0.15
- PR #2684: CUDA 11 conda development environment yml and faiss patch
- PR #2648: Replace CNMeM with `rmm::mr::pool_memory_resource`.
- PR #2686: Improve SVM tests
- PR #2692: Changin LBFGS log level
- PR #2705: Add sum operator and base operator overloader functions to cumlarray
- PR #2701: Updating README + Adding ref to UMAP paper
- PR #2721: Update API docs
- PR #2730: Unpin cumlprims in conda recipes for release

## Bug Fixes
- PR #2369: Update RF code to fix set_params memory leak
- PR #2364: Fix for random projection
- PR #2373: Use Treelite Pip package in GPU testing
- PR #2376: Update documentation Links
- PR #2407: fixed batch count in DBScan for integer overflow case
- PR #2413: CumlArray and related methods updates to account for cuDF.Buffer contiguity update
- PR #2424: --singlegpu flag fix on build.sh script
- PR #2432: Using correct algo_name for UMAP in benchmark tests
- PR #2445: Restore access to coef_ property of Lasso
- PR #2441: Change p2p_enabled definition to work without ucx
- PR #2447: Drop `nvstrings`
- PR #2450: Update local build to use new gpuCI image
- PR #2454: Mark RF memleak test as XFAIL, because we can't detect memleak reliably
- PR #2455: Use correct field to store data type in `LabelEncoder.fit_transform`
- PR #2475: Fix typo in build.sh
- PR #2496: Fixing indentation for simulate_data in test_fil.py
- PR #2494: Set QN regularization strength consistent with scikit-learn
- PR #2486: Fix cupy input to kmeans init
- PR #2497: Changes to accomodate cuDF unsigned categorical changes
- PR #2209: Fix FIL benchmark for gpuarray-c input
- PR #2507: Import `treelite.sklearn`
- PR #2521: Fixing invalid smem calculation in KNeighborsCLassifier
- PR #2515: Increase tolerance for LogisticRegression test
- PR #2532: Updating doxygen in new MG headers
- PR #2521: Fixing invalid smem calculation in KNeighborsCLassifier
- PR #2515: Increase tolerance for LogisticRegression test
- PR #2545: Fix documentation of n_iter_without_progress in tSNE Python bindings
- PR #2543: Improve numerical stability of QN solver
- PR #2544: Fix Barnes-Hut tSNE not using specified post_learning_rate
- PR #2558: Disabled a long-running FIL test
- PR #2540: Update default value for n_epochs in UMAP to match documentation & sklearn API
- PR #2535: Fix issue with incorrect docker image being used in local build script
- PR #2542: Fix small memory leak in TSNE
- PR #2552: Fixed the length argument of updateDevice calls in RF test
- PR #2565: Fix cell allocation code to avoid loops in quad-tree. Prevent NaNs causing infinite descent
- PR #2563: Update scipy call for arima gradient test
- PR #2569: Fix for cuDF update
- PR #2508: Use keyword parameters in sklearn.datasets.make_* functions
- PR #2587: Attributes for estimators relying on solvers
- PR #2586: Fix SVC decision function data type
- PR #2573: Considering managed memory as device type on checking for KMeans
- PR #2574: Fixing include path in `tsvd_mg.pyx`
- PR #2506: Fix usage of CumlArray attributes on `cuml.common.base.Base`
- PR #2593: Fix inconsistency in train_test_split
- PR #2609: Fix small doxygen issues
- PR #2610: Remove cuDF tolist call
- PR #2613: Removing thresholds from kmeans score tests (SG+MG)
- PR #2616: Small test code fix for pandas dtype tests
- PR #2617: Fix floating point precision error in tSNE
- PR #2625: Update Estimator notebook to resolve errors
- PR #2634: singlegpu build option fixes
- PR #2641: [Breaking] Make `max_depth` in RF compatible with scikit-learn
- PR #2650: Make max_depth behave consistently for max_depth > 14
- PR #2651: AutoARIMA Python bug fix
- PR #2654: Fix for vectorizer concatenations
- PR #2655: Fix C++ RF predict function access of rows/samples array
- PR #2649: Cleanup sphinx doc warnings for 0.15
- PR #2668: Order conversion improvements to account for cupy behavior changes
- PR #2669: Revert PR 2655 Revert "Fixes C++ RF predict function"
- PR #2683: Fix incorrect "Bad CumlArray Use" error messages on test failures
- PR #2695: Fix debug build issue due to incorrect host/device method setup
- PR #2709: Fixing OneHotEncoder Overflow Error
- PR #2710: Fix SVC doc statement about predic_proba
- PR #2726: Return correct output type in QN
- PR #2711: Fix Dask RF failure intermittently
- PR #2718: Fix temp directory for py.test
- PR #2719: Set KNeighborsRegressor output dtype according to training target dtype
- PR #2720: Updates to outdated links
- PR #2722: Getting cuML covariance test passing w/ Cupy 7.8 & CUDA 11

# cuML 0.14.0 (03 Jun 2020)

## New Features
- PR #1994: Support for distributed OneHotEncoder
- PR #1892: One hot encoder implementation with cupy
- PR #1655: Adds python bindings for homogeneity score
- PR #1704: Adds python bindings for completeness score
- PR #1687: Adds python bindings for mutual info score
- PR #1980: prim: added a new write-only unary op prim
- PR #1867: C++: add logging interface support in cuML based spdlog
- PR #1902: Multi class inference in FIL C++ and importing multi-class forests from treelite
- PR #1906: UMAP MNMG
- PR #2067: python: wrap logging interface in cython
- PR #2083: Added dtype, order, and use_full_low_rank to MNMG `make_regression`
- PR #2074: SG and MNMG `make_classification`
- PR #2127: Added order to SG `make_blobs`, and switch from C++ to cupy based implementation
- PR #2057: Weighted k-means
- PR #2256: Add a `make_arima` generator
- PR #2245: ElasticNet, Lasso and Coordinate Descent MNMG
- PR #2242: Pandas input support with output as NumPy arrays by default
- PR #2551: Add cuML RF multiclass prediction using FIL from python
- PR #1728: Added notebook testing to gpuCI gpu build

## Improvements
- PR #1931: C++: enabled doxygen docs for all of the C++ codebase
- PR #1944: Support for dask_cudf.core.Series in _extract_partitions
- PR #1947: Cleaning up cmake
- PR #1927: Use Cython's `new_build_ext` (if available)
- PR #1946: Removed zlib dependency from cmake
- PR #1988: C++: cpp bench refactor
- PR #1873: Remove usage of nvstring and nvcat from LabelEncoder
- PR #1968: Update SVC SVR with cuML Array
- PR #1972: updates to our flow to use conda-forge's clang and clang-tools packages
- PR #1974: Reduce ARIMA testing time
- PR #1984: Enable Ninja build
- PR #1985: C++ UMAP parametrizable tests
- PR #2005: Adding missing algorithms to cuml benchmarks and notebook
- PR #2016: Add capability to setup.py and build.sh to fully clean all cython build files and artifacts
- PR #2044: A cuda-memcheck helper wrapper for devs
- PR #2018: Using `cuml.dask.part_utils.extract_partitions` and removing similar, duplicated code
- PR #2019: Enable doxygen build in our nightly doc build CI script
- PR #1996: Cythonize in parallel
- PR #2032: Reduce number of tests for MBSGD to improve CI running time
- PR #2031: Encapsulating UCX-py interactions in singleton
- PR #2029: Add C++ ARIMA log-likelihood benchmark
- PR #2085: Convert TSNE to use CumlArray
- PR #2051: Reduce the time required to run dask pca and dask tsvd tests
- PR #1981: Using CumlArray in kNN and DistributedDataHandler in dask kNN
- PR #2053: Introduce verbosity level in C++ layer instead of boolean `verbose` flag
- PR #2047: Make internal streams non-blocking w.r.t. NULL stream
- PR #2048: Random forest testing speedup
- PR #2058: Use CumlArray in Random Projection
- PR #2068: Updating knn class probabilities to use make_monotonic instead of binary search
- PR #2062: Adding random state to UMAP mnmg tests
- PR #2064: Speed-up K-Means test
- PR #2015: Renaming .h to .cuh in solver, dbscan and svm
- PR #2080: Improved import of sparse FIL forests from treelite
- PR #2090: Upgrade C++ build to C++14 standard
- PR #2089: CI: enabled cuda-memcheck on ml-prims unit-tests during nightly build
- PR #2128: Update Dask RF code to reduce the time required for GPU predict to run
- PR #2125: Build infrastructure to use RAFT
- PR #2131: Update Dask RF fit to use DistributedDataHandler
- PR #2055: Update the metrics notebook to use important cuML models
- PR #2095: Improved import of src_prims/utils.h, making it less ambiguous
- PR #2118: Updating SGD & mini-batch estimators to use CumlArray
- PR #2120: Speeding up dask RandomForest tests
- PR #1883: Use CumlArray in ARIMA
- PR #877: Adding definition of done criteria to wiki
- PR #2135: A few optimizations to UMAP fuzzy simplicial set
- PR #1914: Change the meaning of ARIMA's intercept to match the literature
- PR #2098: Renaming .h to .cuh in decision_tree, glm, pca
- PR #2150: Remove deprecated RMM calls in RMM allocator adapter
- PR #2146: Remove deprecated kalman filter
- PR #2151: Add pytest duration and pytest timeout
- PR #2156: Add Docker 19 support to local gpuci build
- PR #2178: Reduce duplicated code in RF
- PR #2124: Expand tutorial docs and sample notebook
- PR #2175: Allow CPU-only and dataset params for benchmark sweeps
- PR #2186: Refactor cython code to build OPG structs in common utils file
- PR #2180: Add fully single GPU singlegpu python build
- PR #2187: CMake improvements to manage conda environment dependencies
- PR #2185: Add has_sklearn function and use it in datasets/classification.
- PR #2193: Order-independent local shuffle in `cuml.dask.make_regression`
- PR #2204: Update python layer to use the logger interface
- PR #2184: Refoctor headers for holtwinters, rproj, tsvd, tsne, umap
- PR #2199: Remove unncessary notebooks
- PR #2195: Separating fit and transform calls in SG, MNMG PCA to save transform array memory consumption
- PR #2201: Re-enabling UMAP repro tests
- PR #2132: Add SVM C++ benchmarks
- PR #2196: Updates to benchmarks. Moving notebook
- PR #2208: Coordinate Descent, Lasso and ElasticNet CumlArray updates
- PR #2210: Updating KNN tests to evaluate multiple index partitions
- PR #2205: Use timeout to add 2 hour hard limit to dask tests
- PR #2212: Improve DBScan batch count / memory estimation
- PR #2213: Standardized include statements across all cpp source files, updated copyright on all modified files
- PR #2214: Remove utils folder and refactor to common folder
- PR #2220: Final refactoring of all src_prims header files following rules as specified in #1675
- PR #2225: input_to_cuml_array keep order option, test updates and cleanup
- PR #2244: Re-enable slow ARIMA tests as stress tests
- PR #2231: Using OPG structs from `cuml.common` in decomposition algorithms
- PR #2257: Update QN and LogisticRegression to use CumlArray
- PR #2259: Add CumlArray support to Naive Bayes
- PR #2252: Add benchmark for the Gram matrix prims
- PR #2263: Faster serialization for Treelite objects with RF
- PR #2264: Reduce build time for cuML by using make_blobs from libcuml++ interface
- PR #2269: Add docs targets to build.sh and fix python cuml.common docs
- PR #2271: Clarify doc for `_unique` default implementation in OneHotEncoder
- PR #2272: Add docs build.sh script to repository
- PR #2276: Ensure `CumlArray` provided `dtype` conforms
- PR #2281: Rely on cuDF's `Serializable` in `CumlArray`
- PR #2284: Reduce dataset size in SG RF notebook to reduce run time of sklearn
- PR #2285: Increase the threshold for elastic_net test in dask/test_coordinate_descent
- PR #2314: Update FIL default values, documentation and test
- PR #2316: 0.14 release docs additions and fixes
- PR #2320: Add prediction notes to RF docs
- PR #2323: Change verbose levels and parameter name to match Scikit-learn API
- PR #2324: Raise an error if n_bins > number of training samples in RF
- PR #2335: Throw a warning if treelite cannot be imported and `load_from_sklearn` is used

## Bug Fixes
- PR #1939: Fix syntax error in cuml.common.array
- PR #1941: Remove c++ cuda flag that was getting duplicated in CMake
- PR #1971: python: Correctly honor --singlegpu option and CUML_BUILD_PATH env variable
- PR #1969: Update libcumlprims to 0.14
- PR #1973: Add missing mg files for setup.py --singlegpu flag
- PR #1993: Set `umap_transform_reproducibility` tests to xfail
- PR #2004: Refactoring the arguments to `plant()` call
- PR #2017: Fixing memory issue in weak cc prim
- PR #2028: Skipping UMAP knn reproducibility tests until we figure out why its failing in CUDA 10.2
- PR #2024: Fixed cuda-memcheck errors with sample-without-replacement prim
- PR #1540: prims: support for custom math-type used for computation inside adjusted rand index prim
- PR #2077: dask-make blobs arguments to match sklearn
- PR #2059: Make all Scipy imports conditional
- PR #2078: Ignore negative cache indices in get_vecs
- PR #2084: Fixed cuda-memcheck errors with COO unit-tests
- PR #2087: Fixed cuda-memcheck errors with dispersion prim
- PR #2096: Fixed syntax error with nightly build command for memcheck unit-tests
- PR #2115: Fixed contingency matrix prim unit-tests for computing correct golden values
- PR #2107: Fix PCA transform
- PR #2109: input_to_cuml_array __cuda_array_interface__ bugfix
- PR #2117: cuDF __array__ exception small fixes
- PR #2139: CumlArray for adjusted_rand_score
- PR #2140: Returning self in fit model functions
- PR #2144: Remove GPU arch < 60 from CMake build
- PR #2153: Added missing namespaces to some Decision Tree files
- PR #2155: C++: fix doxygen build break
- PR #2161: Replacing depreciated bruteForceKnn
- PR #2162: Use stream in transpose prim
- PR #2165: Fit function test correction
- PR #2166: Fix handling of temp file in RF pickling
- PR #2176: C++: fix for adjusted rand index when input array is all zeros
- PR #2179: Fix clang tools version in libcuml recipe
- PR #2183: Fix RAFT in nightly package
- PR #2191: Fix placement of SVM parameter documentation and add examples
- PR #2212: Fix DBScan results (no propagation of labels through border points)
- PR #2215: Fix the printing of forest object
- PR #2217: Fix opg_utils naming to fix singlegpu build
- PR #2223: Fix bug in ARIMA C++ benchmark
- PR #2224: Temporary fix for CI until new Dask version is released
- PR #2228: Update to use __reduce_ex__ in CumlArray to override cudf.Buffer
- PR #2249: Fix bug in UMAP continuous target metrics
- PR #2258: Fix doxygen build break
- PR #2255: Set random_state for train_test_split function in dask RF
- PR #2275: Fix RF fit memory leak
- PR #2274: Fix parameter name verbose to verbosity in mnmg OneHotEncoder
- PR #2277: Updated cub repo path and branch name
- PR #2282: Fix memory leak in Dask RF concatenation
- PR #2301: Scaling KNN dask tests sample size with n GPUs
- PR #2293: Contiguity fixes for input_to_cuml_array and train_test_split
- PR #2295: Fix convert_to_dtype copy even with same dtype
- PR #2305: Fixed race condition in DBScan
- PR #2354: Fix broken links in README
- PR #2619: Explicitly skip raft test folder for pytest 6.0.0
- PR #2788: Set the minimum number of columns that can be sampled to 1 to fix 0 mem allocation error

# cuML 0.13.0 (31 Mar 2020)

## New Features
- PR #1777: Python bindings for entropy
- PR #1742: Mean squared error implementation with cupy
- PR #1817: Confusion matrix implementation with cupy (SNSG and MNMG)
- PR #1766: Mean absolute error implementation with cupy
- PR #1766: Mean squared log error implementation with cupy
- PR #1635: cuML Array shim and configurable output added to cluster methods
- PR #1586: Seasonal ARIMA
- PR #1683: cuml.dask make_regression
- PR #1689: Add framework for cuML Dask serializers
- PR #1709: Add `decision_function()` and `predict_proba()` for LogisticRegression
- PR #1714: Add `print_env.sh` file to gather important environment details
- PR #1750: LinearRegression CumlArray for configurable output
- PR #1814: ROC AUC score implementation with cupy
- PR #1767: Single GPU decomposition models configurable output
- PR #1646: Using FIL to predict in MNMG RF
- PR #1778: Make cuML Handle picklable
- PR #1738: cuml.dask refactor beginning and dask array input option for OLS, Ridge and KMeans
- PR #1874: Add predict_proba function to RF classifier
- PR #1815: Adding KNN parameter to UMAP
- PR #1978: Adding `predict_proba` function to dask RF

## Improvements
- PR #1644: Add `predict_proba()` for FIL binary classifier
- PR #1620: Pickling tests now automatically finds all model classes inheriting from cuml.Base
- PR #1637: Update to newer treelite version with XGBoost 1.0 compatibility
- PR #1632: Fix MBSGD models inheritance, they now inherits from cuml.Base
- PR #1628: Remove submodules from cuML
- PR #1755: Expose the build_treelite function for python
- PR #1649: Add the fil_sparse_format variable option to RF API
- PR #1647: storage_type=AUTO uses SPARSE for large models
- PR #1668: Update the warning statement thrown in RF when the seed is set but n_streams is not 1
- PR #1662: use of direct cusparse calls for coo2csr, instead of depending on nvgraph
- PR #1747: C++: dbscan performance improvements and cleanup
- PR #1697: Making trustworthiness batchable and using proper workspace
- PR #1721: Improving UMAP pytests
- PR #1717: Call `rmm_cupy_allocator` for CuPy allocations
- PR #1718: Import `using_allocator` from `cupy.cuda`
- PR #1723: Update RF Classifier to throw an exception for multi-class pickling
- PR #1726: Decorator to allocate CuPy arrays with RMM
- PR #1719: UMAP random seed reproducibility
- PR #1748: Test serializing `CumlArray` objects
- PR #1776: Refactoring pca/tsvd distributed
- PR #1762: Update CuPy requirement to 7
- PR #1768: C++: Different input and output types for add and subtract prims
- PR #1790: Add support for multiple seeding in k-means++
- PR #1805: Adding new Dask cuda serializers to naive bayes + a trivial perf update
- PR #1812: C++: bench: UMAP benchmark cases added
- PR #1795: Add capability to build CumlArray from bytearray/memoryview objects
- PR #1824: C++: improving the performance of UMAP algo
- PR #1816: Add ARIMA notebook
- PR #1856: Update docs for 0.13
- PR #1827: Add HPO demo Notebook
- PR #1825: `--nvtx` option in `build.sh`
- PR #1847: Update XGBoost version for CI
- PR #1837: Simplify cuML Array construction
- PR #1848: Rely on subclassing for cuML Array serialization
- PR #1866: Minimizing client memory pressure on Naive Bayes
- PR #1788: Removing complexity bottleneck in S-ARIMA
- PR #1873: Remove usage of nvstring and nvcat from LabelEncoder
- PR #1891: Additional improvements to naive bayes tree reduction

## Bug Fixes
- PR #1835 : Fix calling default RF Classification always
- PT #1904: replace cub sort
- PR #1833: Fix depth issue in shallow RF regression estimators
- PR #1770: Warn that KalmanFilter is deprecated
- PR #1775: Allow CumlArray to work with inputs that have no 'strides' in array interface
- PR #1594: Train-test split is now reproducible
- PR #1590: Fix destination directory structure for run-clang-format.py
- PR #1611: Fixing pickling errors for KNN classifier and regressor
- PR #1617: Fixing pickling issues for SVC and SVR
- PR #1634: Fix title in KNN docs
- PR #1627: Adding a check for multi-class data in RF classification
- PR #1654: Skip treelite patch if its already been applied
- PR #1661: Fix nvstring variable name
- PR #1673: Using struct for caching dlsym state in communicator
- PR #1659: TSNE - introduce 'convert_dtype' and refactor class attr 'Y' to 'embedding_'
- PR #1672: Solver 'svd' in Linear and Ridge Regressors when n_cols=1
- PR #1670: Lasso & ElasticNet - cuml Handle added
- PR #1671: Update for accessing cuDF Series pointer
- PR #1652: Support XGBoost 1.0+ models in FIL
- PR #1702: Fix LightGBM-FIL validation test
- PR #1701: test_score kmeans test passing with newer cupy version
- PR #1706: Remove multi-class bug from QuasiNewton
- PR #1699: Limit CuPy to <7.2 temporarily
- PR #1708: Correctly deallocate cuML handles in Cython
- PR #1730: Fixes to KF for test stability (mainly in CUDA 10.2)
- PR #1729: Fixing naive bayes UCX serialization problem in fit()
- PR #1749: bug fix rf classifier/regressor on seg fault in bench
- PR #1751: Updated RF documentation
- PR #1765: Update the checks for using RF GPU predict
- PR #1787: C++: unit-tests to check for RF accuracy. As well as a bug fix to improve RF accuracy
- PR #1793: Updated fil pyx to solve memory leakage issue
- PR #1810: Quickfix - chunkage in dask make_regression
- PR #1842: DistributedDataHandler not properly setting 'multiple'
- PR #1849: Critical fix in ARIMA initial estimate
- PR #1851: Fix for cuDF behavior change for multidimensional arrays
- PR #1852: Remove Thrust warnings
- PR #1868: Turning off IPC caching until it is fixed in UCX-py/UCX
- PR #1876: UMAP exponential decay parameters fix
- PR #1887: Fix hasattr for missing attributes on base models
- PR #1877: Remove resetting index in shuffling in train_test_split
- PR #1893: Updating UCX in comms to match current UCX-py
- PR #1888: Small train_test_split test fix
- PR #1899: Fix dask `extract_partitions()`, remove transformation as instance variable in PCA and TSVD and match sklearn APIs
- PR #1920: Temporarily raising threshold for UMAP reproducibility tests
- PR #1918: Create memleak fixture to skip memleak tests in CI for now
- PR #1926: Update batch matrix test margins
- PR #1925: Fix failing dask tests
- PR #1936: Update DaskRF regression test to xfail
- PR #1932: Isolating cause of make_blobs failure
- PR #1951: Dask Random forest regression CPU predict bug fix
- PR #1948: Adjust BatchedMargin margin and disable tests temporarily
- PR #1950: Fix UMAP test failure


# cuML 0.12.0 (04 Feb 2020)

## New Features
- PR #1483: prims: Fused L2 distance and nearest-neighbor prim
- PR #1494: bench: ml-prims benchmark
- PR #1514: bench: Fused L2 NN prim benchmark
- PR #1411: Cython side of MNMG OLS
- PR #1520: Cython side of MNMG Ridge Regression
- PR #1516: Suppor Vector Regression (epsilon-SVR)

## Improvements
- PR #1638: Update cuml/docs/README.md
- PR #1468: C++: updates to clang format flow to make it more usable among devs
- PR #1473: C++: lazy initialization of "costly" resources inside cumlHandle
- PR #1443: Added a new overloaded GEMM primitive
- PR #1489: Enabling deep trees using Gather tree builder
- PR #1463: Update FAISS submodule to 1.6.1
- PR #1488: Add codeowners
- PR #1432: Row-major (C-style) GPU arrays for benchmarks
- PR #1490: Use dask master instead of conda package for testing
- PR #1375: Naive Bayes & Distributed Naive Bayes
- PR #1377: Add GPU array support for FIL benchmarking
- PR #1493: kmeans: add tiling support for 1-NN computation and use fusedL2-1NN prim for L2 distance metric
- PR #1532: Update CuPy to >= 6.6 and allow 7.0
- PR #1528: Re-enabling KNN using dynamic library loading for UCX in communicator
- PR #1545: Add conda environment version updates to ci script
- PR #1541: Updates for libcudf++ Python refactor
- PR #1555: FIL-SKL, an SKLearn-based benchmark for FIL
- PR #1537: Improve pickling and scoring suppport for many models to support hyperopt
- PR #1551: Change custom kernel to cupy for col/row order transform
- PR #1533: C++: interface header file separation for SVM
- PR #1560: Helper function to allocate all new CuPy arrays with RMM memory management
- PR #1570: Relax nccl in conda recipes to >=2.4 (matching CI)
- PR #1578: Add missing function information to the cuML documenataion
- PR #1584: Add has_scipy utility function for runtime check
- PR #1583: API docs updates for 0.12
- PR #1591: Updated FIL documentation

## Bug Fixes
- PR #1470: Documentation: add make_regression, fix ARIMA section
- PR #1482: Updated the code to remove sklearn from the mbsgd stress test
- PR #1491: Update dev environments for 0.12
- PR #1512: Updating setup_cpu() in SpeedupComparisonRunner
- PR #1498: Add build.sh to code owners
- PR #1505: cmake: added correct dependencies for prims-bench build
- PR #1534: Removed TODO comment in create_ucp_listeners()
- PR #1548: Fixing umap extra unary op in knn graph
- PR #1547: Fixing MNMG kmeans score. Fixing UMAP pickling before fit(). Fixing UMAP test failures.
- PR #1557: Increasing threshold for kmeans score
- PR #1562: Increasing threshold even higher
- PR #1564: Fixed a typo in function cumlMPICommunicator_impl::syncStream
- PR #1569: Remove Scikit-learn exception and depedenncy in SVM
- PR #1575: Add missing dtype parameter in call to strides to order for CuPy 6.6 code path
- PR #1574: Updated the init file to include SVM
- PR #1589: Fixing the default value for RF and updating mnmg predict to accept cudf
- PR #1601: Fixed wrong datatype used in knn voting kernel

# cuML 0.11.0 (11 Dec 2019)

## New Features

- PR #1295: Cython side of MNMG PCA
- PR #1218: prims: histogram prim
- PR #1129: C++: Separate include folder for C++ API distribution
- PR #1282: OPG KNN MNMG Code (disabled for 0.11)
- PR #1242: Initial implementation of FIL sparse forests
- PR #1194: Initial ARIMA time-series modeling support.
- PR #1286: Importing treelite models as FIL sparse forests
- PR #1285: Fea minimum impurity decrease RF param
- PR #1301: Add make_regression to generate regression datasets
- PR #1322: RF pickling using treelite, protobuf and FIL
- PR #1332: Add option to cuml.dask make_blobs to produce dask array
- PR #1307: Add RF regression benchmark
- PR #1327: Update the code to build treelite with protobuf
- PR #1289: Add Python benchmarking support for FIL
- PR #1371: Cython side of MNMG tSVD
- PR #1386: Expose SVC decision function value

## Improvements
- PR #1170: Use git to clone subprojects instead of git submodules
- PR #1239: Updated the treelite version
- PR #1225: setup.py clone dependencies like cmake and correct include paths
- PR #1224: Refactored FIL to prepare for sparse trees
- PR #1249: Include libcuml.so C API in installed targets
- PR #1259: Conda dev environment updates and use libcumlprims current version in CI
- PR #1277: Change dependency order in cmake for better printing at compile time
- PR #1264: Add -s flag to GPU CI pytest for better error printing
- PR #1271: Updated the Ridge regression documentation
- PR #1283: Updated the cuMl docs to include MBSGD and adjusted_rand_score
- PR #1300: Lowercase parameter versions for FIL algorithms
- PR #1312: Update CuPy to version 6.5 and use conda-forge channel
- PR #1336: Import SciKit-Learn models into FIL
- PR #1314: Added options needed for ASVDb output (CUDA ver, etc.), added option
  to select algos
- PR #1335: Options to print available algorithms and datasets
  in the Python benchmark
- PR #1338: Remove BUILD_ABI references in CI scripts
- PR #1340: Updated unit tests to uses larger dataset
- PR #1351: Build treelite temporarily for GPU CI testing of FIL Scikit-learn
  model importing
- PR #1367: --test-split benchmark parameter for train-test split
- PR #1360: Improved tests for importing SciKit-Learn models into FIL
- PR #1368: Add --num-rows benchmark command line argument
- PR #1351: Build treelite temporarily for GPU CI testing of FIL Scikit-learn model importing
- PR #1366: Modify train_test_split to use CuPy and accept device arrays
- PR #1258: Documenting new MPI communicator for multi-node multi-GPU testing
- PR #1345: Removing deprecated should_downcast argument
- PR #1362: device_buffer in UMAP + Sparse prims
- PR #1376: AUTO value for FIL algorithm
- PR #1408: Updated pickle tests to delete the pre-pickled model to prevent pointer leakage
- PR #1357: Run benchmarks multiple times for CI
- PR #1382: ARIMA optimization: move functions to C++ side
- PR #1392: Updated RF code to reduce duplication of the code
- PR #1444: UCX listener running in its own isolated thread
- PR #1445: Improved performance of FIL sparse trees
- PR #1431: Updated API docs
- PR #1441: Remove unused CUDA conda labels
- PR #1439: Match sklearn 0.22 default n_estimators for RF and fix test errors
- PR #1461: Add kneighbors to API docs

## Bug Fixes
- PR #1281: Making rng.h threadsafe
- PR #1212: Fix cmake git cloning always running configure in subprojects
- PR #1261: Fix comms build errors due to cuml++ include folder changes
- PR #1267: Update build.sh for recent change of building comms in main CMakeLists
- PR #1278: Removed incorrect overloaded instance of eigJacobi
- PR #1302: Updates for numba 0.46
- PR #1313: Updated the RF tests to set the seed and n_streams
- PR #1319: Using machineName arg passed in instead of default for ASV reporting
- PR #1326: Fix illegal memory access in make_regression (bounds issue)
- PR #1330: Fix C++ unit test utils for better handling of differences near zero
- PR #1342: Fix to prevent memory leakage in Lasso and ElasticNet
- PR #1337: Fix k-means init from preset cluster centers
- PR #1354: Fix SVM gamma=scale implementation
- PR #1344: Change other solver based methods to create solver object in init
- PR #1373: Fixing a few small bugs in make_blobs and adding asserts to pytests
- PR #1361: Improve SMO error handling
- PR #1384: Lower expectations on batched matrix tests to prevent CI failures
- PR #1380: Fix memory leaks in ARIMA
- PR #1391: Lower expectations on batched matrix tests even more
- PR #1394: Warning added in svd for cuda version 10.1
- PR #1407: Resolved RF predict issues and updated RF docstring
- PR #1401: Patch for lbfgs solver for logistic regression with no l1 penalty
- PR #1416: train_test_split numba and rmm device_array output bugfix
- PR #1419: UMAP pickle tests are using wrong n_neighbors value for trustworthiness
- PR #1438: KNN Classifier to properly return Dataframe with Dataframe input
- PR #1425: Deprecate seed and use random_state similar to Scikit-learn in train_test_split
- PR #1458: Add joblib as an explicit requirement
- PR #1474: Defer knn mnmg to 0.12 nightly builds and disable ucx-py dependency

# cuML 0.10.0 (16 Oct 2019)

## New Features
- PR #1148: C++ benchmark tool for c++/CUDA code inside cuML
- PR #1071: Selective eigen solver of cuSolver
- PR #1073: Updating RF wrappers to use FIL for GPU accelerated prediction
- PR #1104: CUDA 10.1 support
- PR #1113: prims: new batched make-symmetric-matrix primitive
- PR #1112: prims: new batched-gemv primitive
- PR #855: Added benchmark tools
- PR #1149 Add YYMMDD to version tag for nightly conda packages
- PR #892: General Gram matrices prim
- PR #912: Support Vector Machine
- PR #1274: Updated the RF score function to use GPU predict

## Improvements
- PR #961: High Peformance RF; HIST algo
- PR #1028: Dockerfile updates after dir restructure. Conda env yaml to add statsmodels as a dependency
- PR #1047: Consistent OPG interface for kmeans, based on internal libcumlprims update
- PR #763: Add examples to train_test_split documentation
- PR #1093: Unified inference kernels for different FIL algorithms
- PR #1076: Paying off some UMAP / Spectral tech debt.
- PR #1086: Ensure RegressorMixin scorer uses device arrays
- PR #1110: Adding tests to use default values of parameters of the models
- PR #1108: input_to_host_array function in input_utils for input processing to host arrays
- PR #1114: K-means: Exposing useful params, removing unused params, proxying params in Dask
- PR #1138: Implementing ANY_RANK semantics on irecv
- PR #1142: prims: expose separate InType and OutType for unaryOp and binaryOp
- PR #1115: Moving dask_make_blobs to cuml.dask.datasets. Adding conversion to dask.DataFrame
- PR #1136: CUDA 10.1 CI updates
- PR #1135: K-means: add boundary cases for kmeans||, support finer control with convergence
- PR #1163: Some more correctness improvements. Better verbose printing
- PR #1165: Adding except + in all remaining cython
- PR #1186: Using LocalCUDACluster Pytest fixture
- PR #1173: Docs: Barnes Hut TSNE documentation
- PR #1176: Use new RMM API based on Cython
- PR #1219: Adding custom bench_func and verbose logging to cuml.benchmark
- PR #1247: Improved MNMG RF error checking

## Bug Fixes

- PR #1231: RF respect number of cuda streams from cuml handle
- PR #1230: Rf bugfix memleak in regression
- PR #1208: compile dbscan bug
- PR #1016: Use correct libcumlprims version in GPU CI
- PR #1040: Update version of numba in development conda yaml files
- PR #1043: Updates to accomodate cuDF python code reorganization
- PR #1044: Remove nvidia driver installation from ci/cpu/build.sh
- PR #991: Barnes Hut TSNE Memory Issue Fixes
- PR #1075: Pinning Dask version for consistent CI results
- PR #990: Barnes Hut TSNE Memory Issue Fixes
- PR #1066: Using proper set of workers to destroy nccl comms
- PR #1072: Remove pip requirements and setup
- PR #1074: Fix flake8 CI style check
- PR #1087: Accuracy improvement for sqrt/log in RF max_feature
- PR #1088: Change straggling numba python allocations to use RMM
- PR #1106: Pinning Distributed version to match Dask for consistent CI results
- PR #1116: TSNE CUDA 10.1 Bug Fixes
- PR #1132: DBSCAN Batching Bug Fix
- PR #1162: DASK RF random seed bug fix
- PR #1164: Fix check_dtype arg handling for input_to_dev_array
- PR #1171: SVM prediction bug fix
- PR #1177: Update dask and distributed to 2.5
- PR #1204: Fix SVM crash on Turing
- PR #1199: Replaced sprintf() with snprintf() in THROW()
- PR #1205: Update dask-cuda in yml envs
- PR #1211: Fixing Dask k-means transform bug and adding test
- PR #1236: Improve fix for SMO solvers potential crash on Turing
- PR #1251: Disable compiler optimization for CUDA 10.1 for distance prims
- PR #1260: Small bugfix for major conversion in input_utils
- PR #1276: Fix float64 prediction crash in test_random_forest

# cuML 0.9.0 (21 Aug 2019)

## New Features

- PR #894: Convert RF to treelite format
- PR #826: Jones transformation of params for ARIMA models timeSeries ml-prim
- PR #697: Silhouette Score metric ml-prim
- PR #674: KL Divergence metric ml-prim
- PR #787: homogeneity, completeness and v-measure metrics ml-prim
- PR #711: Mutual Information metric ml-prim
- PR #724: Entropy metric ml-prim
- PR #766: Expose score method based on inertia for KMeans
- PR #823: prims: cluster dispersion metric
- PR #816: Added inverse_transform() for LabelEncoder
- PR #789: prims: sampling without replacement
- PR #813: prims: Col major istance prim
- PR #635: Random Forest & Decision Tree Regression (Single-GPU)
- PR #819: Forest Inferencing Library (FIL)
- PR #829: C++: enable nvtx ranges
- PR #835: Holt-Winters algorithm
- PR #837: treelite for decision forest exchange format
- PR #871: Wrapper for FIL
- PR #870: make_blobs python function
- PR #881: wrappers for accuracy_score and adjusted_rand_score functions
- PR #840: Dask RF classification and regression
- PR #870: make_blobs python function
- PR #879: import of treelite models to FIL
- PR #892: General Gram matrices prim
- PR #883: Adding MNMG Kmeans
- PR #930: Dask RF
- PR #882: TSNE - T-Distributed Stochastic Neighbourhood Embedding
- PR #624: Internals API & Graph Based Dimensionality Reductions Callback
- PR #926: Wrapper for FIL
- PR #994: Adding MPI comm impl for testing / benchmarking MNMG CUDA
- PR #960: Enable using libcumlprims for MG algorithms/prims

## Improvements
- PR #822: build: build.sh update to club all make targets together
- PR #807: Added development conda yml files
- PR #840: Require cmake >= 3.14
- PR #832: Stateless Decision Tree and Random Forest API
- PR #857: Small modifications to comms for utilizing IB w/ Dask
- PR #851: Random forest Stateless API wrappers
- PR #865: High Performance RF
- PR #895: Pretty prints arguments!
- PR #920: Add an empty marker kernel for tracing purposes
- PR #915: syncStream added to cumlCommunicator
- PR #922: Random Forest support in FIL
- PR #911: Update headers to credit CannyLabs BH TSNE implementation
- PR #918: Streamline CUDA_REL environment variable
- PR #924: kmeans: updated APIs to be stateless, refactored code for mnmg support
- PR #950: global_bias support in FIL
- PR #773: Significant improvements to input checking of all classes and common input API for Python
- PR #957: Adding docs to RF & KMeans MNMG. Small fixes for release
- PR #965: Making dask-ml a hard dependency
- PR #976: Update api.rst for new 0.9 classes
- PR #973: Use cudaDeviceGetAttribute instead of relying on cudaDeviceProp object being passed
- PR #978: Update README for 0.9
- PR #1009: Fix references to notebooks-contrib
- PR #1015: Ability to control the number of internal streams in cumlHandle_impl via cumlHandle
- PR #1175: Add more modules to docs ToC

## Bug Fixes

- PR #923: Fix misshapen level/trend/season HoltWinters output
- PR #831: Update conda package dependencies to cudf 0.9
- PR #772: Add missing cython headers to SGD and CD
- PR #849: PCA no attribute trans_input_ transform bug fix
- PR #869: Removing incorrect information from KNN Docs
- PR #885: libclang installation fix for GPUCI
- PR #896: Fix typo in comms build instructions
- PR #921: Fix build scripts using incorrect cudf version
- PR #928: TSNE Stability Adjustments
- PR #934: Cache cudaDeviceProp in cumlHandle for perf reasons
- PR #932: Change default param value for RF classifier
- PR #949: Fix dtype conversion tests for unsupported cudf dtypes
- PR #908: Fix local build generated file ownerships
- PR #983: Change RF max_depth default to 16
- PR #987: Change default values for knn
- PR #988: Switch to exact tsne
- PR #991: Cleanup python code in cuml.dask.cluster
- PR #996: ucx_initialized being properly set in CommsContext
- PR #1007: Throws a well defined error when mutigpu is not enabled
- PR #1018: Hint location of nccl in build.sh for CI
- PR #1022: Using random_state to make K-Means MNMG tests deterministic
- PR #1034: Fix typos and formatting issues in RF docs
- PR #1052: Fix the rows_sample dtype to float

# cuML 0.8.0 (27 June 2019)

## New Features

- PR #652: Adjusted Rand Index metric ml-prim
- PR #679: Class label manipulation ml-prim
- PR #636: Rand Index metric ml-prim
- PR #515: Added Random Projection feature
- PR #504: Contingency matrix ml-prim
- PR #644: Add train_test_split utility for cuDF dataframes
- PR #612: Allow Cuda Array Interface, Numba inputs and input code refactor
- PR #641: C: Separate C-wrapper library build to generate libcuml.so
- PR #631: Add nvcategory based ordinal label encoder
- PR #681: Add MBSGDClassifier and MBSGDRegressor classes around SGD
- PR #705: Quasi Newton solver and LogisticRegression Python classes
- PR #670: Add test skipping functionality to build.sh
- PR #678: Random Forest Python class
- PR #684: prims: make_blobs primitive
- PR #673: prims: reduce cols by key primitive
- PR #812: Add cuML Communications API & consolidate Dask cuML

## Improvements

- PR #597: C++ cuML and ml-prims folder refactor
- PR #590: QN Recover from numeric errors
- PR #482: Introduce cumlHandle for pca and tsvd
- PR #573: Remove use of unnecessary cuDF column and series copies
- PR #601: Cython PEP8 cleanup and CI integration
- PR #596: Introduce cumlHandle for ols and ridge
- PR #579: Introduce cumlHandle for cd and sgd, and propagate C++ errors in cython level for cd and sgd
- PR #604: Adding cumlHandle to kNN, spectral methods, and UMAP
- PR #616: Enable clang-format for enforcing coding style
- PR #618: CI: Enable copyright header checks
- PR #622: Updated to use 0.8 dependencies
- PR #626: Added build.sh script, updated CI scripts and documentation
- PR #633: build: Auto-detection of GPU_ARCHS during cmake
- PR #650: Moving brute force kNN to prims. Creating stateless kNN API.
- PR #662: C++: Bulk clang-format updates
- PR #671: Added pickle pytests and correct pickling of Base class
- PR #675: atomicMin/Max(float, double) with integer atomics and bit flipping
- PR #677: build: 'deep-clean' to build.sh to clean faiss build as well
- PR #683: Use stateless c++ API in KNN so that it can be pickled properly
- PR #686: Use stateless c++ API in UMAP so that it can be pickled properly
- PR #695: prims: Refactor pairwise distance
- PR #707: Added stress test and updated documentation for RF
- PR #701: Added emacs temporary file patterns to .gitignore
- PR #606: C++: Added tests for host_buffer and improved device_buffer and host_buffer implementation
- PR #726: Updated RF docs and stress test
- PR #730: Update README and RF docs for 0.8
- PR #744: Random projections generating binomial on device. Fixing tests.
- PR #741: Update API docs for 0.8
- PR #754: Pickling of UMAP/KNN
- PR #753: Made PCA and TSVD picklable
- PR #746: LogisticRegression and QN API docstrings
- PR #820: Updating DEVELOPER GUIDE threading guidelines

## Bug Fixes
- PR #584: Added missing virtual destructor to deviceAllocator and hostAllocator
- PR #620: C++: Removed old unit-test files in ml-prims
- PR #627: C++: Fixed dbscan crash issue filed in 613
- PR #640: Remove setuptools from conda run dependency
- PR #646: Update link in contributing.md
- PR #649: Bug fix to LinAlg::reduce_rows_by_key prim filed in issue #648
- PR #666: fixes to gitutils.py to resolve both string decode and handling of uncommitted files
- PR #676: Fix template parameters in `bernoulli()` implementation.
- PR #685: Make CuPy optional to avoid nccl conda package conflicts
- PR #687: prims: updated tolerance for reduce_cols_by_key unit-tests
- PR #689: Removing extra prints from NearestNeighbors cython
- PR #718: Bug fix for DBSCAN and increasing batch size of sgd
- PR #719: Adding additional checks for dtype of the data
- PR #736: Bug fix for RF wrapper and .cu print function
- PR #547: Fixed issue if C++ compiler is specified via CXX during configure.
- PR #759: Configure Sphinx to render params correctly
- PR #762: Apply threshold to remove flakiness of UMAP tests.
- PR #768: Fixing memory bug from stateless refactor
- PR #782: Nearest neighbors checking properly whether memory should be freed
- PR #783: UMAP was using wrong size for knn computation
- PR #776: Hotfix for self.variables in RF
- PR #777: Fix numpy input bug
- PR #784: Fix jit of shuffle_idx python function
- PR #790: Fix rows_sample input type for RF
- PR #793: Fix for dtype conversion utility for numba arrays without cupy installed
- PR #806: Add a seed for sklearn model in RF test file
- PR #843: Rf quantile fix

# cuML 0.7.0 (10 May 2019)

## New Features

- PR #405: Quasi-Newton GLM Solvers
- PR #277: Add row- and column-wise weighted mean primitive
- PR #424: Add a grid-sync struct for inter-block synchronization
- PR #430: Add R-Squared Score to ml primitives
- PR #463: Add matrix gather to ml primitives
- PR #435: Expose cumlhandle in cython + developer guide
- PR #455: Remove default-stream arguement across ml-prims and cuML
- PR #375: cuml cpp shared library renamed to libcuml++.so
- PR #460: Random Forest & Decision Trees (Single-GPU, Classification)
- PR #491: Add doxygen build target for ml-prims
- PR #505: Add R-Squared Score to python interface
- PR #507: Add coordinate descent for lasso and elastic-net
- PR #511: Add a minmax ml-prim
- PR #516: Added Trustworthiness score feature
- PR #520: Add local build script to mimic gpuCI
- PR #503: Add column-wise matrix sort primitive
- PR #525: Add docs build script to cuML
- PR #528: Remove current KMeans and replace it with a new single GPU implementation built using ML primitives

## Improvements

- PR #481: Refactoring Quasi-Newton to use cumlHandle
- PR #467: Added validity check on cumlHandle_t
- PR #461: Rewrote permute and added column major version
- PR #440: README updates
- PR #295: Improve build-time and the interface e.g., enable bool-OutType, for distance()
- PR #390: Update docs version
- PR #272: Add stream parameters to cublas and cusolver wrapper functions
- PR #447: Added building and running mlprims tests to CI
- PR #445: Lower dbscan memory usage by computing adjacency matrix directly
- PR #431: Add support for fancy iterator input types to LinAlg::reduce_rows_by_key
- PR #394: Introducing cumlHandle API to dbscan and add example
- PR #500: Added CI check for black listed CUDA Runtime API calls
- PR #475: exposing cumlHandle for dbscan from python-side
- PR #395: Edited the CONTRIBUTING.md file
- PR #407: Test files to run stress, correctness and unit tests for cuml algos
- PR #512: generic copy method for copying buffers between device/host
- PR #533: Add cudatoolkit conda dependency
- PR #524: Use cmake find blas and find lapack to pass configure options to faiss
- PR #527: Added notes on UMAP differences from reference implementation
- PR #540: Use latest release version in update-version CI script
- PR #552: Re-enable assert in kmeans tests with xfail as needed
- PR #581: Add shared memory fast col major to row major function back with bound checks
- PR #592: More efficient matrix copy/reverse methods
- PR #721: Added pickle tests for DBSCAN and Random Projections

## Bug Fixes

- PR #334: Fixed segfault in `ML::cumlHandle_impl::destroyResources`
- PR #349: Developer guide clarifications for cumlHandle and cumlHandle_impl
- PR #398: Fix CI scripts to allow nightlies to be uploaded
- PR #399: Skip PCA tests to allow CI to run with driver 418
- PR #422: Issue in the PCA tests was solved and CI can run with driver 418
- PR #409: Add entry to gitmodules to ignore build artifacts
- PR #412: Fix for svdQR function in ml-prims
- PR #438: Code that depended on FAISS was building everytime.
- PR #358: Fixed an issue when switching streams on MLCommon::device_buffer and MLCommon::host_buffer
- PR #434: Fixing bug in CSR tests
- PR #443: Remove defaults channel from ci scripts
- PR #384: 64b index arithmetic updates to the kernels inside ml-prims
- PR #459: Fix for runtime library path of pip package
- PR #464: Fix for C++11 destructor warning in qn
- PR #466: Add support for column-major in LinAlg::*Norm methods
- PR #465: Fixing deadlock issue in GridSync due to consecutive sync calls
- PR #468: Fix dbscan example build failure
- PR #470: Fix resource leakage in Kalman filter python wrapper
- PR #473: Fix gather ml-prim test for change in rng uniform API
- PR #477: Fixes default stream initialization in cumlHandle
- PR #480: Replaced qn_fit() declaration with #include of file containing definition to fix linker error
- PR #495: Update cuDF and RMM versions in GPU ci test scripts
- PR #499: DEVELOPER_GUIDE.md: fixed links and clarified ML::detail::streamSyncer example
- PR #506: Re enable ml-prim tests in CI
- PR #508: Fix for an error with default argument in LinAlg::meanSquaredError
- PR #519: README.md Updates and adding BUILD.md back
- PR #526: Fix the issue of wrong results when fit and transform of PCA are called separately
- PR #531: Fixing missing arguments in updateDevice() for RF
- PR #543: Exposing dbscan batch size through cython API and fixing broken batching
- PR #551: Made use of ZLIB_LIBRARIES consistent between ml_test and ml_mg_test
- PR #557: Modified CI script to run cuML tests before building mlprims and removed lapack flag
- PR #578: Updated Readme.md to add lasso and elastic-net
- PR #580: Fixing cython garbage collection bug in KNN
- PR #577: Use find libz in prims cmake
- PR #594: fixed cuda-memcheck mean_center test failures


# cuML 0.6.1 (09 Apr 2019)

## Bug Fixes

- PR #462 Runtime library path fix for cuML pip package


# cuML 0.6.0 (22 Mar 2019)

## New Features

- PR #249: Single GPU Stochastic Gradient Descent for linear regression, logistic regression, and linear svm with L1, L2, and elastic-net penalties.
- PR #247: Added "proper" CUDA API to cuML
- PR #235: NearestNeighbors MG Support
- PR #261: UMAP Algorithm
- PR #290: NearestNeighbors numpy MG Support
- PR #303: Reusable spectral embedding / clustering
- PR #325: Initial support for single process multi-GPU OLS and tSVD
- PR #271: Initial support for hyperparameter optimization with dask for many models

## Improvements

- PR #144: Dockerfile update and docs for LinearRegression and Kalman Filter.
- PR #168: Add /ci/gpu/build.sh file to cuML
- PR #167: Integrating full-n-final ml-prims repo inside cuml
- PR #198: (ml-prims) Removal of *MG calls + fixed a bug in permute method
- PR #194: Added new ml-prims for supporting LASSO regression.
- PR #114: Building faiss C++ api into libcuml
- PR #64: Using FAISS C++ API in cuML and exposing bindings through cython
- PR #208: Issue ml-common-3: Math.h: swap thrust::for_each with binaryOp,unaryOp
- PR #224: Improve doc strings for readable rendering with readthedocs
- PR #209: Simplify README.md, move build instructions to BUILD.md
- PR #218: Fix RNG to use given seed and adjust RNG test tolerances.
- PR #225: Support for generating random integers
- PR #215: Refactored LinAlg::norm to Stats::rowNorm and added Stats::colNorm
- PR #234: Support for custom output type and passing index value to main_op in *Reduction kernels
- PR #230: Refactored the cuda_utils header
- PR #236: Refactored cuml python package structure to be more sklearn like
- PR #232: Added reduce_rows_by_key
- PR #246: Support for 2 vectors in the matrix vector operator
- PR #244: Fix for single GPU OLS and Ridge to support one column training data
- PR #271: Added get_params and set_params functions for linear and ridge regression
- PR #253: Fix for issue #250-reduce_rows_by_key failed memcheck for small nkeys
- PR #269: LinearRegression, Ridge Python docs update and cleaning
- PR #322: set_params updated
- PR #237: Update build instructions
- PR #275: Kmeans use of faster gpu_matrix
- PR #288: Add n_neighbors to NearestNeighbors constructor
- PR #302: Added FutureWarning for deprecation of current kmeans algorithm
- PR #312: Last minute cleanup before release
- PR #315: Documentation updating and enhancements
- PR #330: Added ignored argument to pca.fit_transform to map to sklearn's implemenation
- PR #342: Change default ABI to ON
- PR #572: Pulling DBSCAN components into reusable primitives


## Bug Fixes

- PR #193: Fix AttributeError in PCA and TSVD
- PR #211: Fixing inconsistent use of proper batch size calculation in DBSCAN
- PR #202: Adding back ability for users to define their own BLAS
- PR #201: Pass CMAKE CUDA path to faiss/configure script
- PR #200 Avoid using numpy via cimport in KNN
- PR #228: Bug fix: LinAlg::unaryOp with 0-length input
- PR #279: Removing faiss-gpu references in README
- PR #321: Fix release script typo
- PR #327: Update conda requirements for version 0.6 requirements
- PR #352: Correctly calculating numpy chunk sizing for kNN
- PR #345: Run python import as part of package build to trigger compilation
- PR #347: Lowering memory usage of kNN.
- PR #355: Fixing issues with very large numpy inputs to SPMG OLS and tSVD.
- PR #357: Removing FAISS requirement from README
- PR #362: Fix for matVecOp crashing on large input sizes
- PR #366: Index arithmetic issue fix with TxN_t class
- PR #376: Disabled kmeans tests since they are currently too sensitive (see #71)
- PR #380: Allow arbitrary data size on ingress for numba_utils.row_matrix
- PR #385: Fix for long import cuml time in containers and fix for setup_pip
- PR #630: Fixing a missing kneighbors in nearest neighbors python proxy

# cuML 0.5.1 (05 Feb 2019)

## Bug Fixes

- PR #189 Avoid using numpy via cimport to prevent ABI issues in Cython compilation


# cuML 0.5.0 (28 Jan 2019)

## New Features

- PR #66: OLS Linear Regression
- PR #44: Distance calculation ML primitives
- PR #69: Ridge (L2 Regularized) Linear Regression
- PR #103: Linear Kalman Filter
- PR #117: Pip install support
- PR #64: Device to device support from cuML device pointers into FAISS

## Improvements

- PR #56: Make OpenMP optional for building
- PR #67: Github issue templates
- PR #44: Refactored DBSCAN to use ML primitives
- PR #91: Pytest cleanup and sklearn toyset datasets based pytests for kmeans and dbscan
- PR #75: C++ example to use kmeans
- PR #117: Use cmake extension to find any zlib installed in system
- PR #94: Add cmake flag to set ABI compatibility
- PR #139: Move thirdparty submodules to root and add symlinks to new locations
- PR #151: Replace TravisCI testing and conda pkg builds with gpuCI
- PR #164: Add numba kernel for faster column to row major transform
- PR #114: Adding FAISS to cuml build

## Bug Fixes

- PR #48: CUDA 10 compilation warnings fix
- PR #51: Fixes to Dockerfile and docs for new build system
- PR #72: Fixes for GCC 7
- PR #96: Fix for kmeans stack overflow with high number of clusters
- PR #105: Fix for AttributeError in kmeans fit method
- PR #113: Removed old  glm python/cython files
- PR #118: Fix for AttributeError in kmeans predict method
- PR #125: Remove randomized solver option from PCA python bindings


# cuML 0.4.0 (05 Dec 2018)

## New Features

## Improvements

- PR #42: New build system: separation of libcuml.so and cuml python package
- PR #43: Added changelog.md

## Bug Fixes


# cuML 0.3.0 (30 Nov 2018)

## New Features

- PR #33: Added ability to call cuML algorithms using numpy arrays

## Improvements

- PR #24: Fix references of python package from cuML to cuml and start using versioneer for better versioning
- PR #40: Added support for refactored cuDF 0.3.0, updated Conda files
- PR #33: Major python test cleaning, all tests pass with cuDF 0.2.0 and 0.3.0. Preparation for new build system
- PR #34: Updated batch count calculation logic in DBSCAN
- PR #35: Beginning of DBSCAN refactor to use cuML mlprims and general improvements

## Bug Fixes

- PR #30: Fixed batch size bug in DBSCAN that caused crash. Also fixed various locations for potential integer overflows
- PR #28: Fix readthedocs build documentation
- PR #29: Fix pytests for cuml name change from cuML
- PR #33: Fixed memory bug that would cause segmentation faults due to numba releasing memory before it was used. Also fixed row major/column major bugs for different algorithms
- PR #36: Fix kmeans gtest to use device data
- PR #38: cuda\_free bug removed that caused google tests to sometimes pass and sometimes fail randomly
- PR #39: Updated cmake to correctly link with CUDA libraries, add CUDA runtime linking and include source files in compile target

# cuML 0.2.0 (02 Nov 2018)

## New Features

- PR #11: Kmeans algorithm added
- PR #7: FAISS KNN wrapper added
- PR #21: Added Conda install support

## Improvements

- PR #15: Added compatibility with cuDF (from prior pyGDF)
- PR #13: Added FAISS to Dockerfile
- PR #21: Added TravisCI build system for CI and Conda builds

## Bug Fixes

- PR #4: Fixed explained variance bug in TSVD
- PR #5: Notebook bug fixes and updated results


# cuML 0.1.0

Initial release including PCA, TSVD, DBSCAN, ml-prims and cython wrappers<|MERGE_RESOLUTION|>--- conflicted
+++ resolved
@@ -18,11 +18,8 @@
 - PR #2783: Add pytest that will fail when GPU IDs in Dask cluster are not unique
 - PR #2785: Add in cuML-specific dev conda dependencies
 - PR #2778: Add README for FIL
-<<<<<<< HEAD
 - PR #2799: Reenable lightgbm test with lower (1%) proba accuracy
-=======
 - PR #2800: Align cuML's spdlog version with RMM's
->>>>>>> 672517d8
 
 ## Bug Fixes
 - PR #2744: Supporting larger number of classes in KNeighborsClassifier
