# cuML 0.14.0 (Date TBD)

## New Features
- PR #1655: Adds python bindings for homogeneity score
- PR #1704: Adds python bindings for completeness score
- PR #1687: Adds python bindings for mutual info score
- PR #1980: prim: added a new write-only unary op prim
- PR #1867: C++: add logging interface support in cuML based spdlog
- PR #1902: Multi class inference in FIL C++ and importing multi-class forests from treelite
- PR #1906: UMAP MNMG
- PR #2067: python: wrap logging interface in cython
- PR #2083: Added dtype, order, and use_full_low_rank to MNMG `make_regression`
- PR #2074: SG and MNMG `make_classification`

## Improvements
- PR #1931: C++: enabled doxygen docs for all of the C++ codebase
- PR #1944: Support for dask_cudf.core.Series in _extract_partitions
- PR #1947: Cleaning up cmake
- PR #1927: Use Cython's `new_build_ext` (if available)
- PR #1946: Removed zlib dependency from cmake
- PR #1988: C++: cpp bench refactor
- PR #1873: Remove usage of nvstring and nvcat from LabelEncoder
- PR #1968: Update SVC SVR with cuML Array
- PR #1972: updates to our flow to use conda-forge's clang and clang-tools packages
- PR #1974: Reduce ARIMA testing time
- PR #1984: Enable Ninja build
- PR #2005: Adding missing algorithms to cuml benchmarks and notebook
- PR #2016: Add capability to setup.py and build.sh to fully clean all cython build files and artifacts
- PR #2044: A cuda-memcheck helper wrapper for devs
- PR #2018: Using `cuml.dask.part_utils.extract_partitions` and removing similar, duplicated code
- PR #2019: Enable doxygen build in our nightly doc build CI script
- PR #1996: Cythonize in parallel
- PR #2032: Reduce number of tests for MBSGD to improve CI running time
- PR #2031: Encapsulating UCX-py interactions in singleton
- PR #2029: Add C++ ARIMA log-likelihood benchmark
- PR #2085: Convert TSNE to use CumlArray
- PR #2051: Reduce the time required to run dask pca and dask tsvd tests
- PR #1981: Using CumlArray in kNN and DistributedDataHandler in dask kNN
- PR #2053: Introduce verbosity level in C++ layer instead of boolean `verbose` flag
- PR #2047: Make internal streams non-blocking w.r.t. NULL stream
- PR #2048: Random forest testing speedup
- PR #2058: Use CumlArray in Random Projection
- PR #2068: Updating knn class probabilities to use make_monotonic instead of binary search
- PR #2062: Adding random state to UMAP mnmg tests
- PR #2064: Speed-up K-Means test
- PR #2015: Renaming .h to .cuh in solver, dbscan and svm
- PR #2080: Improved import of sparse FIL forests from treelite
- PR #2090: Upgrade C++ build to C++14 standard
- PR #2089: CI: enabled cuda-memcheck on ml-prims unit-tests during nightly build
- PR #2125: Build infrastructure to use RAFT
- PR #2131: Update Dask RF fit to use DistributedDataHandler
- PR #2055: Update the metrics notebook to use important cuML models
- PR #2095: Improved import of src_prims/utils.h, making it less ambiguous
- PR #2118: Updating SGD & mini-batch estimators to use CumlArray
- PR #2120: Speeding up dask RandomForest tests
- PR #1883: Use CumlArray in ARIMA
- PR #2135: A few optimizations to UMAP fuzzy simplicial set
- PR #1914: Change the meaning of ARIMA's intercept to match the literature
- PR #2098: Renaming .h to .cuh in decision_tree, glm, pca
- PR #2150: Remove deprecated RMM calls in RMM allocator adapter
- PR #2146: Remove deprecated kalman filter
- PR #2151: Add pytest duration and pytest timeout
- PR #2156: Add Docker 19 support to local gpuci build
- PR #2124: Expand tutorial docs and sample notebook
- PR #2175: Allow CPU-only and dataset params for benchmark sweeps
- PR #2185: Add has_sklearn function and use it in datasets/classification.
- PR #2193: Order-independent local shuffle in `cuml.dask.make_regression`
- PR #2195: Separating fit and transform calls in SG, MNMG PCA to save transform array memory consumption

## Bug Fixes
- PR #1939: Fix syntax error in cuml.common.array
- PR #1941: Remove c++ cuda flag that was getting duplicated in CMake
- PR #1971: python: Correctly honor --singlegpu option and CUML_BUILD_PATH env variable
- PR #1969: Update libcumlprims to 0.14
- PR #1973: Add missing mg files for setup.py --singlegpu flag
- PR #1993: Set `umap_transform_reproducibility` tests to xfail
- PR #2004: Refactoring the arguments to `plant()` call
- PR #2017: Fixing memory issue in weak cc prim
- PR #2028: Skipping UMAP knn reproducibility tests until we figure out why its failing in CUDA 10.2
- PR #2024: Fixed cuda-memcheck errors with sample-without-replacement prim
- PR #1540: prims: support for custom math-type used for computation inside adjusted rand index prim
- PR #2077: dask-make blobs arguments to match sklearn
- PR #2059: Make all Scipy imports conditional
- PR #2078: Ignore negative cache indices in get_vecs
- PR #2084: Fixed cuda-memcheck errors with COO unit-tests
- PR #2087: Fixed cuda-memcheck errors with dispersion prim
- PR #2096: Fixed syntax error with nightly build command for memcheck unit-tests
- PR #2115: Fixed contingency matrix prim unit-tests for computing correct golden values
- PR #2107: Fix PCA transform
- PR #2109: input_to_cuml_array __cuda_array_interface__ bugfix
- PR #2117: cuDF __array__ exception small fixes
- PR #2139: CumlArray for adjusted_rand_score
- PR #2140: Returning self in fit model functions
- PR #2144: Remove GPU arch < 60 from CMake build
- PR #2153: Added missing namespaces to some Decision Tree files
- PR #2155: C++: fix doxygen build break
- PR #2161: Replacing depreciated bruteForceKnn
- PR #2162: Use stream in transpose prim
- PR #2165: Fit function test correction
- PR #2166: Fix handling of temp file in RF pickling
- PR #2179: Fix clang tools version in libcuml recipe
- PR #2183: Fix RAFT in nightly package
- PR #2191: Fix placement of SVM parameter documentation and add examples

# cuML 0.13.0 (Date TBD)

## New Features
- PR #1777: Python bindings for entropy
- PR #1742: Mean squared error implementation with cupy
- PR #1817: Confusion matrix implementation with cupy (SNSG and MNMG)
- PR #1766: Mean absolute error implementation with cupy
- PR #1766: Mean squared log error implementation with cupy
- PR #1635: cuML Array shim and configurable output added to cluster methods
- PR #1892: One hot encoder implementation with cupy
- PR #1586: Seasonal ARIMA
- PR #1683: cuml.dask make_regression
- PR #1689: Add framework for cuML Dask serializers
- PR #1709: Add `decision_function()` and `predict_proba()` for LogisticRegression
- PR #1714: Add `print_env.sh` file to gather important environment details
- PR #1750: LinearRegression CumlArray for configurable output
<<<<<<< HEAD
- PR #1814: ROC AUC score implementation with cupy
=======
- PR #1767: Single GPU decomposition models configurable output
- PR #1646: Using FIL to predict in MNMG RF
- PR #1778: Make cuML Handle picklable
- PR #1738: cuml.dask refactor beginning and dask array input option for OLS, Ridge and KMeans
- PR #1874: Add predict_proba function to RF classifier
- PR #1815: Adding KNN parameter to UMAP
- PR #1978: Adding `predict_proba` function to dask RF
>>>>>>> 4e3010ff

## Improvements
- PR #1644: Add `predict_proba()` for FIL binary classifier
- PR #1620: Pickling tests now automatically finds all model classes inheriting from cuml.Base
- PR #1637: Update to newer treelite version with XGBoost 1.0 compatibility
- PR #1632: Fix MBSGD models inheritance, they now inherits from cuml.Base
- PR #1628: Remove submodules from cuML
- PR #1755: Expose the build_treelite function for python
- PR #1649: Add the fil_sparse_format variable option to RF API
- PR #1647: storage_type=AUTO uses SPARSE for large models
- PR #1668: Update the warning statement thrown in RF when the seed is set but n_streams is not 1
- PR #1662: use of direct cusparse calls for coo2csr, instead of depending on nvgraph
- PR #1747: C++: dbscan performance improvements and cleanup
- PR #1697: Making trustworthiness batchable and using proper workspace
- PR #1721: Improving UMAP pytests
- PR #1717: Call `rmm_cupy_allocator` for CuPy allocations
- PR #1718: Import `using_allocator` from `cupy.cuda`
- PR #1723: Update RF Classifier to throw an exception for multi-class pickling
- PR #1726: Decorator to allocate CuPy arrays with RMM
- PR #1719: UMAP random seed reproducibility
- PR #1748: Test serializing `CumlArray` objects
- PR #1776: Refactoring pca/tsvd distributed
- PR #1762: Update CuPy requirement to 7
- PR #1768: C++: Different input and output types for add and subtract prims
- PR #1790: Add support for multiple seeding in k-means++
- PR #1805: Adding new Dask cuda serializers to naive bayes + a trivial perf update
- PR #1812: C++: bench: UMAP benchmark cases added
- PR #1795: Add capability to build CumlArray from bytearray/memoryview objects
- PR #1824: C++: improving the performance of UMAP algo
- PR #1816: Add ARIMA notebook
- PR #1856: Update docs for 0.13
- PR #1827: Add HPO demo Notebook
- PR #1825: `--nvtx` option in `build.sh`
- PR #1847: Update XGBoost version for CI
- PR #1837: Simplify cuML Array construction
- PR #1848: Rely on subclassing for cuML Array serialization
- PR #1866: Minimizing client memory pressure on Naive Bayes
- PR #1788: Removing complexity bottleneck in S-ARIMA
- PR #1873: Remove usage of nvstring and nvcat from LabelEncoder
- PR #1891: Additional improvements to naive bayes tree reduction

## Bug Fixes
- PR #1835 : Fix calling default RF Classification always
- PT #1904: replace cub sort
- PR #1833: Fix depth issue in shallow RF regression estimators
- PR #1770: Warn that KalmanFilter is deprecated
- PR #1775: Allow CumlArray to work with inputs that have no 'strides' in array interface
- PR #1594: Train-test split is now reproducible
- PR #1590: Fix destination directory structure for run-clang-format.py
- PR #1611: Fixing pickling errors for KNN classifier and regressor
- PR #1617: Fixing pickling issues for SVC and SVR
- PR #1634: Fix title in KNN docs
- PR #1627: Adding a check for multi-class data in RF classification
- PR #1654: Skip treelite patch if its already been applied
- PR #1661: Fix nvstring variable name
- PR #1673: Using struct for caching dlsym state in communicator
- PR #1659: TSNE - introduce 'convert_dtype' and refactor class attr 'Y' to 'embedding_'
- PR #1672: Solver 'svd' in Linear and Ridge Regressors when n_cols=1
- PR #1670: Lasso & ElasticNet - cuml Handle added
- PR #1671: Update for accessing cuDF Series pointer
- PR #1652: Support XGBoost 1.0+ models in FIL
- PR #1702: Fix LightGBM-FIL validation test
- PR #1701: test_score kmeans test passing with newer cupy version
- PR #1706: Remove multi-class bug from QuasiNewton
- PR #1699: Limit CuPy to <7.2 temporarily
- PR #1708: Correctly deallocate cuML handles in Cython
- PR #1730: Fixes to KF for test stability (mainly in CUDA 10.2)
- PR #1729: Fixing naive bayes UCX serialization problem in fit()
- PR #1749: bug fix rf classifier/regressor on seg fault in bench
- PR #1751: Updated RF documentation
- PR #1765: Update the checks for using RF GPU predict
- PR #1787: C++: unit-tests to check for RF accuracy. As well as a bug fix to improve RF accuracy
- PR #1793: Updated fil pyx to solve memory leakage issue
- PR #1810: Quickfix - chunkage in dask make_regression
- PR #1842: DistributedDataHandler not properly setting 'multiple'
- PR #1849: Critical fix in ARIMA initial estimate
- PR #1851: Fix for cuDF behavior change for multidimensional arrays
- PR #1852: Remove Thrust warnings
- PR #1868: Turning off IPC caching until it is fixed in UCX-py/UCX
- PR #1876: UMAP exponential decay parameters fix
- PR #1887: Fix hasattr for missing attributes on base models
- PR #1877: Remove resetting index in shuffling in train_test_split
- PR #1893: Updating UCX in comms to match current UCX-py
- PR #1888: Small train_test_split test fix
- PR #1899: Fix dask `extract_partitions()`, remove transformation as instance variable in PCA and TSVD and match sklearn APIs
- PR #1920: Temporarily raising threshold for UMAP reproducibility tests
- PR #1918: Create memleak fixture to skip memleak tests in CI for now
- PR #1926: Update batch matrix test margins
- PR #1925: Fix failing dask tests
- PR #1936: Update DaskRF regression test to xfail
- PR #1932: Isolating cause of make_blobs failure
- PR #1951: Dask Random forest regression CPU predict bug fix
- PR #1948: Adjust BatchedMargin margin and disable tests temporarily
- PR #1950: Fix UMAP test failure



# cuML 0.12.0 (04 Feb 2020)

## New Features
- PR #1483: prims: Fused L2 distance and nearest-neighbor prim
- PR #1494: bench: ml-prims benchmark
- PR #1514: bench: Fused L2 NN prim benchmark
- PR #1411: Cython side of MNMG OLS
- PR #1520: Cython side of MNMG Ridge Regression
- PR #1516: Suppor Vector Regression (epsilon-SVR)

## Improvements
- PR #1638: Update cuml/docs/README.md
- PR #1468: C++: updates to clang format flow to make it more usable among devs
- PR #1473: C++: lazy initialization of "costly" resources inside cumlHandle
- PR #1443: Added a new overloaded GEMM primitive
- PR #1489: Enabling deep trees using Gather tree builder
- PR #1463: Update FAISS submodule to 1.6.1
- PR #1488: Add codeowners
- PR #1432: Row-major (C-style) GPU arrays for benchmarks
- PR #1490: Use dask master instead of conda package for testing
- PR #1375: Naive Bayes & Distributed Naive Bayes
- PR #1377: Add GPU array support for FIL benchmarking
- PR #1493: kmeans: add tiling support for 1-NN computation and use fusedL2-1NN prim for L2 distance metric
- PR #1532: Update CuPy to >= 6.6 and allow 7.0
- PR #1528: Re-enabling KNN using dynamic library loading for UCX in communicator
- PR #1545: Add conda environment version updates to ci script
- PR #1541: Updates for libcudf++ Python refactor
- PR #1555: FIL-SKL, an SKLearn-based benchmark for FIL
- PR #1537: Improve pickling and scoring suppport for many models to support hyperopt
- PR #1551: Change custom kernel to cupy for col/row order transform
- PR #1533: C++: interface header file separation for SVM
- PR #1560: Helper function to allocate all new CuPy arrays with RMM memory management
- PR #1570: Relax nccl in conda recipes to >=2.4 (matching CI)
- PR #1578: Add missing function information to the cuML documenataion
- PR #1584: Add has_scipy utility function for runtime check
- PR #1583: API docs updates for 0.12
- PR #1591: Updated FIL documentation

## Bug Fixes
- PR #1470: Documentation: add make_regression, fix ARIMA section
- PR #1482: Updated the code to remove sklearn from the mbsgd stress test
- PR #1491: Update dev environments for 0.12
- PR #1512: Updating setup_cpu() in SpeedupComparisonRunner
- PR #1498: Add build.sh to code owners
- PR #1505: cmake: added correct dependencies for prims-bench build
- PR #1534: Removed TODO comment in create_ucp_listeners()
- PR #1548: Fixing umap extra unary op in knn graph
- PR #1547: Fixing MNMG kmeans score. Fixing UMAP pickling before fit(). Fixing UMAP test failures.
- PR #1557: Increasing threshold for kmeans score
- PR #1562: Increasing threshold even higher
- PR #1564: Fixed a typo in function cumlMPICommunicator_impl::syncStream
- PR #1569: Remove Scikit-learn exception and depedenncy in SVM
- PR #1575: Add missing dtype parameter in call to strides to order for CuPy 6.6 code path
- PR #1574: Updated the init file to include SVM
- PR #1589: Fixing the default value for RF and updating mnmg predict to accept cudf
- PR #1601: Fixed wrong datatype used in knn voting kernel

# cuML 0.11.0 (11 Dec 2019)

## New Features

- PR #1295: Cython side of MNMG PCA
- PR #1218: prims: histogram prim
- PR #1129: C++: Separate include folder for C++ API distribution
- PR #1282: OPG KNN MNMG Code (disabled for 0.11)
- PR #1242: Initial implementation of FIL sparse forests
- PR #1194: Initial ARIMA time-series modeling support.
- PR #1286: Importing treelite models as FIL sparse forests
- PR #1285: Fea minimum impurity decrease RF param
- PR #1301: Add make_regression to generate regression datasets
- PR #1322: RF pickling using treelite, protobuf and FIL
- PR #1332: Add option to cuml.dask make_blobs to produce dask array
- PR #1307: Add RF regression benchmark
- PR #1327: Update the code to build treelite with protobuf
- PR #1289: Add Python benchmarking support for FIL
- PR #1371: Cython side of MNMG tSVD
- PR #1386: Expose SVC decision function value

## Improvements
- PR #1170: Use git to clone subprojects instead of git submodules
- PR #1239: Updated the treelite version
- PR #1225: setup.py clone dependencies like cmake and correct include paths
- PR #1224: Refactored FIL to prepare for sparse trees
- PR #1249: Include libcuml.so C API in installed targets
- PR #1259: Conda dev environment updates and use libcumlprims current version in CI
- PR #1277: Change dependency order in cmake for better printing at compile time
- PR #1264: Add -s flag to GPU CI pytest for better error printing
- PR #1271: Updated the Ridge regression documentation
- PR #1283: Updated the cuMl docs to include MBSGD and adjusted_rand_score
- PR #1300: Lowercase parameter versions for FIL algorithms
- PR #1312: Update CuPy to version 6.5 and use conda-forge channel
- PR #1336: Import SciKit-Learn models into FIL
- PR #1314: Added options needed for ASVDb output (CUDA ver, etc.), added option
  to select algos
- PR #1335: Options to print available algorithms and datasets
  in the Python benchmark
- PR #1338: Remove BUILD_ABI references in CI scripts
- PR #1340: Updated unit tests to uses larger dataset
- PR #1351: Build treelite temporarily for GPU CI testing of FIL Scikit-learn
  model importing
- PR #1367: --test-split benchmark parameter for train-test split
- PR #1360: Improved tests for importing SciKit-Learn models into FIL
- PR #1368: Add --num-rows benchmark command line argument
- PR #1351: Build treelite temporarily for GPU CI testing of FIL Scikit-learn model importing
- PR #1366: Modify train_test_split to use CuPy and accept device arrays
- PR #1258: Documenting new MPI communicator for multi-node multi-GPU testing
- PR #1345: Removing deprecated should_downcast argument
- PR #1362: device_buffer in UMAP + Sparse prims
- PR #1376: AUTO value for FIL algorithm
- PR #1408: Updated pickle tests to delete the pre-pickled model to prevent pointer leakage
- PR #1357: Run benchmarks multiple times for CI
- PR #1382: ARIMA optimization: move functions to C++ side
- PR #1392: Updated RF code to reduce duplication of the code
- PR #1444: UCX listener running in its own isolated thread
- PR #1445: Improved performance of FIL sparse trees
- PR #1431: Updated API docs
- PR #1441: Remove unused CUDA conda labels
- PR #1439: Match sklearn 0.22 default n_estimators for RF and fix test errors
- PR #1461: Add kneighbors to API docs

## Bug Fixes
- PR #1281: Making rng.h threadsafe
- PR #1212: Fix cmake git cloning always running configure in subprojects
- PR #1261: Fix comms build errors due to cuml++ include folder changes
- PR #1267: Update build.sh for recent change of building comms in main CMakeLists
- PR #1278: Removed incorrect overloaded instance of eigJacobi
- PR #1302: Updates for numba 0.46
- PR #1313: Updated the RF tests to set the seed and n_streams
- PR #1319: Using machineName arg passed in instead of default for ASV reporting
- PR #1326: Fix illegal memory access in make_regression (bounds issue)
- PR #1330: Fix C++ unit test utils for better handling of differences near zero
- PR #1342: Fix to prevent memory leakage in Lasso and ElasticNet
- PR #1337: Fix k-means init from preset cluster centers
- PR #1354: Fix SVM gamma=scale implementation
- PR #1344: Change other solver based methods to create solver object in init
- PR #1373: Fixing a few small bugs in make_blobs and adding asserts to pytests
- PR #1361: Improve SMO error handling
- PR #1384: Lower expectations on batched matrix tests to prevent CI failures
- PR #1380: Fix memory leaks in ARIMA
- PR #1391: Lower expectations on batched matrix tests even more
- PR #1394: Warning added in svd for cuda version 10.1
- PR #1407: Resolved RF predict issues and updated RF docstring
- PR #1401: Patch for lbfgs solver for logistic regression with no l1 penalty
- PR #1416: train_test_split numba and rmm device_array output bugfix
- PR #1419: UMAP pickle tests are using wrong n_neighbors value for trustworthiness
- PR #1438: KNN Classifier to properly return Dataframe with Dataframe input
- PR #1425: Deprecate seed and use random_state similar to Scikit-learn in train_test_split
- PR #1458: Add joblib as an explicit requirement
- PR #1474: Defer knn mnmg to 0.12 nightly builds and disable ucx-py dependency

# cuML 0.10.0 (16 Oct 2019)

## New Features
- PR #1148: C++ benchmark tool for c++/CUDA code inside cuML
- PR #1071: Selective eigen solver of cuSolver
- PR #1073: Updating RF wrappers to use FIL for GPU accelerated prediction
- PR #1104: CUDA 10.1 support
- PR #1113: prims: new batched make-symmetric-matrix primitive
- PR #1112: prims: new batched-gemv primitive
- PR #855: Added benchmark tools
- PR #1149 Add YYMMDD to version tag for nightly conda packages
- PR #892: General Gram matrices prim
- PR #912: Support Vector Machine
- PR #1274: Updated the RF score function to use GPU predict

## Improvements
- PR #961: High Peformance RF; HIST algo
- PR #1028: Dockerfile updates after dir restructure. Conda env yaml to add statsmodels as a dependency
- PR #1047: Consistent OPG interface for kmeans, based on internal libcumlprims update
- PR #763: Add examples to train_test_split documentation
- PR #1093: Unified inference kernels for different FIL algorithms
- PR #1076: Paying off some UMAP / Spectral tech debt.
- PR #1086: Ensure RegressorMixin scorer uses device arrays
- PR #1110: Adding tests to use default values of parameters of the models
- PR #1108: input_to_host_array function in input_utils for input processing to host arrays
- PR #1114: K-means: Exposing useful params, removing unused params, proxying params in Dask
- PR #1138: Implementing ANY_RANK semantics on irecv
- PR #1142: prims: expose separate InType and OutType for unaryOp and binaryOp
- PR #1115: Moving dask_make_blobs to cuml.dask.datasets. Adding conversion to dask.DataFrame
- PR #1136: CUDA 10.1 CI updates
- PR #1135: K-means: add boundary cases for kmeans||, support finer control with convergence
- PR #1163: Some more correctness improvements. Better verbose printing
- PR #1165: Adding except + in all remaining cython
- PR #1186: Using LocalCUDACluster Pytest fixture
- PR #1173: Docs: Barnes Hut TSNE documentation
- PR #1176: Use new RMM API based on Cython
- PR #1219: Adding custom bench_func and verbose logging to cuml.benchmark
- PR #1247: Improved MNMG RF error checking

## Bug Fixes

- PR #1231: RF respect number of cuda streams from cuml handle
- PR #1230: Rf bugfix memleak in regression
- PR #1208: compile dbscan bug
- PR #1016: Use correct libcumlprims version in GPU CI
- PR #1040: Update version of numba in development conda yaml files
- PR #1043: Updates to accomodate cuDF python code reorganization
- PR #1044: Remove nvidia driver installation from ci/cpu/build.sh
- PR #991: Barnes Hut TSNE Memory Issue Fixes
- PR #1075: Pinning Dask version for consistent CI results
- PR #990: Barnes Hut TSNE Memory Issue Fixes
- PR #1066: Using proper set of workers to destroy nccl comms
- PR #1072: Remove pip requirements and setup
- PR #1074: Fix flake8 CI style check
- PR #1087: Accuracy improvement for sqrt/log in RF max_feature
- PR #1088: Change straggling numba python allocations to use RMM
- PR #1106: Pinning Distributed version to match Dask for consistent CI results
- PR #1116: TSNE CUDA 10.1 Bug Fixes
- PR #1132: DBSCAN Batching Bug Fix
- PR #1162: DASK RF random seed bug fix
- PR #1164: Fix check_dtype arg handling for input_to_dev_array
- PR #1171: SVM prediction bug fix
- PR #1177: Update dask and distributed to 2.5
- PR #1204: Fix SVM crash on Turing
- PR #1199: Replaced sprintf() with snprintf() in THROW()
- PR #1205: Update dask-cuda in yml envs
- PR #1211: Fixing Dask k-means transform bug and adding test
- PR #1236: Improve fix for SMO solvers potential crash on Turing
- PR #1251: Disable compiler optimization for CUDA 10.1 for distance prims
- PR #1260: Small bugfix for major conversion in input_utils
- PR #1276: Fix float64 prediction crash in test_random_forest

# cuML 0.9.0 (21 Aug 2019)

## New Features

- PR #894: Convert RF to treelite format
- PR #826: Jones transformation of params for ARIMA models timeSeries ml-prim
- PR #697: Silhouette Score metric ml-prim
- PR #674: KL Divergence metric ml-prim
- PR #787: homogeneity, completeness and v-measure metrics ml-prim
- PR #711: Mutual Information metric ml-prim
- PR #724: Entropy metric ml-prim
- PR #766: Expose score method based on inertia for KMeans
- PR #823: prims: cluster dispersion metric
- PR #816: Added inverse_transform() for LabelEncoder
- PR #789: prims: sampling without replacement
- PR #813: prims: Col major istance prim
- PR #635: Random Forest & Decision Tree Regression (Single-GPU)
- PR #819: Forest Inferencing Library (FIL)
- PR #829: C++: enable nvtx ranges
- PR #835: Holt-Winters algorithm
- PR #837: treelite for decision forest exchange format
- PR #871: Wrapper for FIL
- PR #870: make_blobs python function
- PR #881: wrappers for accuracy_score and adjusted_rand_score functions
- PR #840: Dask RF classification and regression
- PR #870: make_blobs python function
- PR #879: import of treelite models to FIL
- PR #892: General Gram matrices prim
- PR #883: Adding MNMG Kmeans
- PR #930: Dask RF
- PR #882: TSNE - T-Distributed Stochastic Neighbourhood Embedding
- PR #624: Internals API & Graph Based Dimensionality Reductions Callback
- PR #926: Wrapper for FIL
- PR #994: Adding MPI comm impl for testing / benchmarking MNMG CUDA
- PR #960: Enable using libcumlprims for MG algorithms/prims

## Improvements
- PR #822: build: build.sh update to club all make targets together
- PR #807: Added development conda yml files
- PR #840: Require cmake >= 3.14
- PR #832: Stateless Decision Tree and Random Forest API
- PR #857: Small modifications to comms for utilizing IB w/ Dask
- PR #851: Random forest Stateless API wrappers
- PR #865: High Performance RF
- PR #895: Pretty prints arguments!
- PR #920: Add an empty marker kernel for tracing purposes
- PR #915: syncStream added to cumlCommunicator
- PR #922: Random Forest support in FIL
- PR #911: Update headers to credit CannyLabs BH TSNE implementation
- PR #918: Streamline CUDA_REL environment variable
- PR #924: kmeans: updated APIs to be stateless, refactored code for mnmg support
- PR #950: global_bias support in FIL
- PR #773: Significant improvements to input checking of all classes and common input API for Python
- PR #957: Adding docs to RF & KMeans MNMG. Small fixes for release
- PR #965: Making dask-ml a hard dependency
- PR #976: Update api.rst for new 0.9 classes
- PR #973: Use cudaDeviceGetAttribute instead of relying on cudaDeviceProp object being passed
- PR #978: Update README for 0.9
- PR #1009: Fix references to notebooks-contrib
- PR #1015: Ability to control the number of internal streams in cumlHandle_impl via cumlHandle
- PR #1175: Add more modules to docs ToC

## Bug Fixes

- PR #923: Fix misshapen level/trend/season HoltWinters output
- PR #831: Update conda package dependencies to cudf 0.9
- PR #772: Add missing cython headers to SGD and CD
- PR #849: PCA no attribute trans_input_ transform bug fix
- PR #869: Removing incorrect information from KNN Docs
- PR #885: libclang installation fix for GPUCI
- PR #896: Fix typo in comms build instructions
- PR #921: Fix build scripts using incorrect cudf version
- PR #928: TSNE Stability Adjustments
- PR #934: Cache cudaDeviceProp in cumlHandle for perf reasons
- PR #932: Change default param value for RF classifier
- PR #949: Fix dtype conversion tests for unsupported cudf dtypes
- PR #908: Fix local build generated file ownerships
- PR #983: Change RF max_depth default to 16
- PR #987: Change default values for knn
- PR #988: Switch to exact tsne
- PR #991: Cleanup python code in cuml.dask.cluster
- PR #996: ucx_initialized being properly set in CommsContext
- PR #1007: Throws a well defined error when mutigpu is not enabled
- PR #1018: Hint location of nccl in build.sh for CI
- PR #1022: Using random_state to make K-Means MNMG tests deterministic
- PR #1034: Fix typos and formatting issues in RF docs
- PR #1052: Fix the rows_sample dtype to float

# cuML 0.8.0 (27 June 2019)

## New Features

- PR #652: Adjusted Rand Index metric ml-prim
- PR #679: Class label manipulation ml-prim
- PR #636: Rand Index metric ml-prim
- PR #515: Added Random Projection feature
- PR #504: Contingency matrix ml-prim
- PR #644: Add train_test_split utility for cuDF dataframes
- PR #612: Allow Cuda Array Interface, Numba inputs and input code refactor
- PR #641: C: Separate C-wrapper library build to generate libcuml.so
- PR #631: Add nvcategory based ordinal label encoder
- PR #681: Add MBSGDClassifier and MBSGDRegressor classes around SGD
- PR #705: Quasi Newton solver and LogisticRegression Python classes
- PR #670: Add test skipping functionality to build.sh
- PR #678: Random Forest Python class
- PR #684: prims: make_blobs primitive
- PR #673: prims: reduce cols by key primitive
- PR #812: Add cuML Communications API & consolidate Dask cuML

## Improvements

- PR #597: C++ cuML and ml-prims folder refactor
- PR #590: QN Recover from numeric errors
- PR #482: Introduce cumlHandle for pca and tsvd
- PR #573: Remove use of unnecessary cuDF column and series copies
- PR #601: Cython PEP8 cleanup and CI integration
- PR #596: Introduce cumlHandle for ols and ridge
- PR #579: Introduce cumlHandle for cd and sgd, and propagate C++ errors in cython level for cd and sgd
- PR #604: Adding cumlHandle to kNN, spectral methods, and UMAP
- PR #616: Enable clang-format for enforcing coding style
- PR #618: CI: Enable copyright header checks
- PR #622: Updated to use 0.8 dependencies
- PR #626: Added build.sh script, updated CI scripts and documentation
- PR #633: build: Auto-detection of GPU_ARCHS during cmake
- PR #650: Moving brute force kNN to prims. Creating stateless kNN API.
- PR #662: C++: Bulk clang-format updates
- PR #671: Added pickle pytests and correct pickling of Base class
- PR #675: atomicMin/Max(float, double) with integer atomics and bit flipping
- PR #677: build: 'deep-clean' to build.sh to clean faiss build as well
- PR #683: Use stateless c++ API in KNN so that it can be pickled properly
- PR #686: Use stateless c++ API in UMAP so that it can be pickled properly
- PR #695: prims: Refactor pairwise distance
- PR #707: Added stress test and updated documentation for RF
- PR #701: Added emacs temporary file patterns to .gitignore
- PR #606: C++: Added tests for host_buffer and improved device_buffer and host_buffer implementation
- PR #726: Updated RF docs and stress test
- PR #730: Update README and RF docs for 0.8
- PR #744: Random projections generating binomial on device. Fixing tests.
- PR #741: Update API docs for 0.8
- PR #754: Pickling of UMAP/KNN
- PR #753: Made PCA and TSVD picklable
- PR #746: LogisticRegression and QN API docstrings
- PR #820: Updating DEVELOPER GUIDE threading guidelines

## Bug Fixes
- PR #584: Added missing virtual destructor to deviceAllocator and hostAllocator
- PR #620: C++: Removed old unit-test files in ml-prims
- PR #627: C++: Fixed dbscan crash issue filed in 613
- PR #640: Remove setuptools from conda run dependency
- PR #646: Update link in contributing.md
- PR #649: Bug fix to LinAlg::reduce_rows_by_key prim filed in issue #648
- PR #666: fixes to gitutils.py to resolve both string decode and handling of uncommitted files
- PR #676: Fix template parameters in `bernoulli()` implementation.
- PR #685: Make CuPy optional to avoid nccl conda package conflicts
- PR #687: prims: updated tolerance for reduce_cols_by_key unit-tests
- PR #689: Removing extra prints from NearestNeighbors cython
- PR #718: Bug fix for DBSCAN and increasing batch size of sgd
- PR #719: Adding additional checks for dtype of the data
- PR #736: Bug fix for RF wrapper and .cu print function
- PR #547: Fixed issue if C++ compiler is specified via CXX during configure.
- PR #759: Configure Sphinx to render params correctly
- PR #762: Apply threshold to remove flakiness of UMAP tests.
- PR #768: Fixing memory bug from stateless refactor
- PR #782: Nearest neighbors checking properly whether memory should be freed
- PR #783: UMAP was using wrong size for knn computation
- PR #776: Hotfix for self.variables in RF
- PR #777: Fix numpy input bug
- PR #784: Fix jit of shuffle_idx python function
- PR #790: Fix rows_sample input type for RF
- PR #793: Fix for dtype conversion utility for numba arrays without cupy installed
- PR #806: Add a seed for sklearn model in RF test file
- PR #843: Rf quantile fix

# cuML 0.7.0 (10 May 2019)

## New Features

- PR #405: Quasi-Newton GLM Solvers
- PR #277: Add row- and column-wise weighted mean primitive
- PR #424: Add a grid-sync struct for inter-block synchronization
- PR #430: Add R-Squared Score to ml primitives
- PR #463: Add matrix gather to ml primitives
- PR #435: Expose cumlhandle in cython + developer guide
- PR #455: Remove default-stream arguement across ml-prims and cuML
- PR #375: cuml cpp shared library renamed to libcuml++.so
- PR #460: Random Forest & Decision Trees (Single-GPU, Classification)
- PR #491: Add doxygen build target for ml-prims
- PR #505: Add R-Squared Score to python interface
- PR #507: Add coordinate descent for lasso and elastic-net
- PR #511: Add a minmax ml-prim
- PR #516: Added Trustworthiness score feature
- PR #520: Add local build script to mimic gpuCI
- PR #503: Add column-wise matrix sort primitive
- PR #525: Add docs build script to cuML
- PR #528: Remove current KMeans and replace it with a new single GPU implementation built using ML primitives

## Improvements

- PR #481: Refactoring Quasi-Newton to use cumlHandle
- PR #467: Added validity check on cumlHandle_t
- PR #461: Rewrote permute and added column major version
- PR #440: README updates
- PR #295: Improve build-time and the interface e.g., enable bool-OutType, for distance()
- PR #390: Update docs version
- PR #272: Add stream parameters to cublas and cusolver wrapper functions
- PR #447: Added building and running mlprims tests to CI
- PR #445: Lower dbscan memory usage by computing adjacency matrix directly
- PR #431: Add support for fancy iterator input types to LinAlg::reduce_rows_by_key
- PR #394: Introducing cumlHandle API to dbscan and add example
- PR #500: Added CI check for black listed CUDA Runtime API calls
- PR #475: exposing cumlHandle for dbscan from python-side
- PR #395: Edited the CONTRIBUTING.md file
- PR #407: Test files to run stress, correctness and unit tests for cuml algos
- PR #512: generic copy method for copying buffers between device/host
- PR #533: Add cudatoolkit conda dependency
- PR #524: Use cmake find blas and find lapack to pass configure options to faiss
- PR #527: Added notes on UMAP differences from reference implementation
- PR #540: Use latest release version in update-version CI script
- PR #552: Re-enable assert in kmeans tests with xfail as needed
- PR #581: Add shared memory fast col major to row major function back with bound checks
- PR #592: More efficient matrix copy/reverse methods
- PR #721: Added pickle tests for DBSCAN and Random Projections

## Bug Fixes

- PR #334: Fixed segfault in `ML::cumlHandle_impl::destroyResources`
- PR #349: Developer guide clarifications for cumlHandle and cumlHandle_impl
- PR #398: Fix CI scripts to allow nightlies to be uploaded
- PR #399: Skip PCA tests to allow CI to run with driver 418
- PR #422: Issue in the PCA tests was solved and CI can run with driver 418
- PR #409: Add entry to gitmodules to ignore build artifacts
- PR #412: Fix for svdQR function in ml-prims
- PR #438: Code that depended on FAISS was building everytime.
- PR #358: Fixed an issue when switching streams on MLCommon::device_buffer and MLCommon::host_buffer
- PR #434: Fixing bug in CSR tests
- PR #443: Remove defaults channel from ci scripts
- PR #384: 64b index arithmetic updates to the kernels inside ml-prims
- PR #459: Fix for runtime library path of pip package
- PR #464: Fix for C++11 destructor warning in qn
- PR #466: Add support for column-major in LinAlg::*Norm methods
- PR #465: Fixing deadlock issue in GridSync due to consecutive sync calls
- PR #468: Fix dbscan example build failure
- PR #470: Fix resource leakage in Kalman filter python wrapper
- PR #473: Fix gather ml-prim test for change in rng uniform API
- PR #477: Fixes default stream initialization in cumlHandle
- PR #480: Replaced qn_fit() declaration with #include of file containing definition to fix linker error
- PR #495: Update cuDF and RMM versions in GPU ci test scripts
- PR #499: DEVELOPER_GUIDE.md: fixed links and clarified ML::detail::streamSyncer example
- PR #506: Re enable ml-prim tests in CI
- PR #508: Fix for an error with default argument in LinAlg::meanSquaredError
- PR #519: README.md Updates and adding BUILD.md back
- PR #526: Fix the issue of wrong results when fit and transform of PCA are called separately
- PR #531: Fixing missing arguments in updateDevice() for RF
- PR #543: Exposing dbscan batch size through cython API and fixing broken batching
- PR #551: Made use of ZLIB_LIBRARIES consistent between ml_test and ml_mg_test
- PR #557: Modified CI script to run cuML tests before building mlprims and removed lapack flag
- PR #578: Updated Readme.md to add lasso and elastic-net
- PR #580: Fixing cython garbage collection bug in KNN
- PR #577: Use find libz in prims cmake
- PR #594: fixed cuda-memcheck mean_center test failures


# cuML 0.6.1 (09 Apr 2019)

## Bug Fixes

- PR #462 Runtime library path fix for cuML pip package


# cuML 0.6.0 (22 Mar 2019)

## New Features

- PR #249: Single GPU Stochastic Gradient Descent for linear regression, logistic regression, and linear svm with L1, L2, and elastic-net penalties.
- PR #247: Added "proper" CUDA API to cuML
- PR #235: NearestNeighbors MG Support
- PR #261: UMAP Algorithm
- PR #290: NearestNeighbors numpy MG Support
- PR #303: Reusable spectral embedding / clustering
- PR #325: Initial support for single process multi-GPU OLS and tSVD
- PR #271: Initial support for hyperparameter optimization with dask for many models

## Improvements

- PR #144: Dockerfile update and docs for LinearRegression and Kalman Filter.
- PR #168: Add /ci/gpu/build.sh file to cuML
- PR #167: Integrating full-n-final ml-prims repo inside cuml
- PR #198: (ml-prims) Removal of *MG calls + fixed a bug in permute method
- PR #194: Added new ml-prims for supporting LASSO regression.
- PR #114: Building faiss C++ api into libcuml
- PR #64: Using FAISS C++ API in cuML and exposing bindings through cython
- PR #208: Issue ml-common-3: Math.h: swap thrust::for_each with binaryOp,unaryOp
- PR #224: Improve doc strings for readable rendering with readthedocs
- PR #209: Simplify README.md, move build instructions to BUILD.md
- PR #218: Fix RNG to use given seed and adjust RNG test tolerances.
- PR #225: Support for generating random integers
- PR #215: Refactored LinAlg::norm to Stats::rowNorm and added Stats::colNorm
- PR #234: Support for custom output type and passing index value to main_op in *Reduction kernels
- PR #230: Refactored the cuda_utils header
- PR #236: Refactored cuml python package structure to be more sklearn like
- PR #232: Added reduce_rows_by_key
- PR #246: Support for 2 vectors in the matrix vector operator
- PR #244: Fix for single GPU OLS and Ridge to support one column training data
- PR #271: Added get_params and set_params functions for linear and ridge regression
- PR #253: Fix for issue #250-reduce_rows_by_key failed memcheck for small nkeys
- PR #269: LinearRegression, Ridge Python docs update and cleaning
- PR #322: set_params updated
- PR #237: Update build instructions
- PR #275: Kmeans use of faster gpu_matrix
- PR #288: Add n_neighbors to NearestNeighbors constructor
- PR #302: Added FutureWarning for deprecation of current kmeans algorithm
- PR #312: Last minute cleanup before release
- PR #315: Documentation updating and enhancements
- PR #330: Added ignored argument to pca.fit_transform to map to sklearn's implemenation
- PR #342: Change default ABI to ON
- PR #572: Pulling DBSCAN components into reusable primitives


## Bug Fixes

- PR #193: Fix AttributeError in PCA and TSVD
- PR #211: Fixing inconsistent use of proper batch size calculation in DBSCAN
- PR #202: Adding back ability for users to define their own BLAS
- PR #201: Pass CMAKE CUDA path to faiss/configure script
- PR #200 Avoid using numpy via cimport in KNN
- PR #228: Bug fix: LinAlg::unaryOp with 0-length input
- PR #279: Removing faiss-gpu references in README
- PR #321: Fix release script typo
- PR #327: Update conda requirements for version 0.6 requirements
- PR #352: Correctly calculating numpy chunk sizing for kNN
- PR #345: Run python import as part of package build to trigger compilation
- PR #347: Lowering memory usage of kNN.
- PR #355: Fixing issues with very large numpy inputs to SPMG OLS and tSVD.
- PR #357: Removing FAISS requirement from README
- PR #362: Fix for matVecOp crashing on large input sizes
- PR #366: Index arithmetic issue fix with TxN_t class
- PR #376: Disabled kmeans tests since they are currently too sensitive (see #71)
- PR #380: Allow arbitrary data size on ingress for numba_utils.row_matrix
- PR #385: Fix for long import cuml time in containers and fix for setup_pip
- PR #630: Fixing a missing kneighbors in nearest neighbors python proxy

# cuML 0.5.1 (05 Feb 2019)

## Bug Fixes

- PR #189 Avoid using numpy via cimport to prevent ABI issues in Cython compilation


# cuML 0.5.0 (28 Jan 2019)

## New Features

- PR #66: OLS Linear Regression
- PR #44: Distance calculation ML primitives
- PR #69: Ridge (L2 Regularized) Linear Regression
- PR #103: Linear Kalman Filter
- PR #117: Pip install support
- PR #64: Device to device support from cuML device pointers into FAISS

## Improvements

- PR #56: Make OpenMP optional for building
- PR #67: Github issue templates
- PR #44: Refactored DBSCAN to use ML primitives
- PR #91: Pytest cleanup and sklearn toyset datasets based pytests for kmeans and dbscan
- PR #75: C++ example to use kmeans
- PR #117: Use cmake extension to find any zlib installed in system
- PR #94: Add cmake flag to set ABI compatibility
- PR #139: Move thirdparty submodules to root and add symlinks to new locations
- PR #151: Replace TravisCI testing and conda pkg builds with gpuCI
- PR #164: Add numba kernel for faster column to row major transform
- PR #114: Adding FAISS to cuml build

## Bug Fixes

- PR #48: CUDA 10 compilation warnings fix
- PR #51: Fixes to Dockerfile and docs for new build system
- PR #72: Fixes for GCC 7
- PR #96: Fix for kmeans stack overflow with high number of clusters
- PR #105: Fix for AttributeError in kmeans fit method
- PR #113: Removed old  glm python/cython files
- PR #118: Fix for AttributeError in kmeans predict method
- PR #125: Remove randomized solver option from PCA python bindings


# cuML 0.4.0 (05 Dec 2018)

## New Features

## Improvements

- PR #42: New build system: separation of libcuml.so and cuml python package
- PR #43: Added changelog.md

## Bug Fixes


# cuML 0.3.0 (30 Nov 2018)

## New Features

- PR #33: Added ability to call cuML algorithms using numpy arrays

## Improvements

- PR #24: Fix references of python package from cuML to cuml and start using versioneer for better versioning
- PR #40: Added support for refactored cuDF 0.3.0, updated Conda files
- PR #33: Major python test cleaning, all tests pass with cuDF 0.2.0 and 0.3.0. Preparation for new build system
- PR #34: Updated batch count calculation logic in DBSCAN
- PR #35: Beginning of DBSCAN refactor to use cuML mlprims and general improvements

## Bug Fixes

- PR #30: Fixed batch size bug in DBSCAN that caused crash. Also fixed various locations for potential integer overflows
- PR #28: Fix readthedocs build documentation
- PR #29: Fix pytests for cuml name change from cuML
- PR #33: Fixed memory bug that would cause segmentation faults due to numba releasing memory before it was used. Also fixed row major/column major bugs for different algorithms
- PR #36: Fix kmeans gtest to use device data
- PR #38: cuda\_free bug removed that caused google tests to sometimes pass and sometimes fail randomly
- PR #39: Updated cmake to correctly link with CUDA libraries, add CUDA runtime linking and include source files in compile target

# cuML 0.2.0 (02 Nov 2018)

## New Features

- PR #11: Kmeans algorithm added
- PR #7: FAISS KNN wrapper added
- PR #21: Added Conda install support

## Improvements

- PR #15: Added compatibility with cuDF (from prior pyGDF)
- PR #13: Added FAISS to Dockerfile
- PR #21: Added TravisCI build system for CI and Conda builds

## Bug Fixes

- PR #4: Fixed explained variance bug in TSVD
- PR #5: Notebook bug fixes and updated results


# cuML 0.1.0

Initial release including PCA, TSVD, DBSCAN, ml-prims and cython wrappers<|MERGE_RESOLUTION|>--- conflicted
+++ resolved
@@ -118,9 +118,7 @@
 - PR #1709: Add `decision_function()` and `predict_proba()` for LogisticRegression
 - PR #1714: Add `print_env.sh` file to gather important environment details
 - PR #1750: LinearRegression CumlArray for configurable output
-<<<<<<< HEAD
 - PR #1814: ROC AUC score implementation with cupy
-=======
 - PR #1767: Single GPU decomposition models configurable output
 - PR #1646: Using FIL to predict in MNMG RF
 - PR #1778: Make cuML Handle picklable
@@ -128,7 +126,6 @@
 - PR #1874: Add predict_proba function to RF classifier
 - PR #1815: Adding KNN parameter to UMAP
 - PR #1978: Adding `predict_proba` function to dask RF
->>>>>>> 4e3010ff
 
 ## Improvements
 - PR #1644: Add `predict_proba()` for FIL binary classifier
