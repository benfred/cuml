--- conflicted
+++ resolved
@@ -4,14 +4,9 @@
 - PR #1483: prims: Fused L2 distance and nearest-neighbor prim
 - PR #1494: bench: ml-prims benchmark
 - PR #1514: bench: Fused L2 NN prim benchmark
-<<<<<<< HEAD
+- PR #1411: Cython side of MNMG OLS
 - PR #1516: Suppor Vector Regression (epsilon-SVR)
--
-=======
-
-- PR #1411: Cython side of MNMG OLS
-
->>>>>>> d6c61dbf
+ 
 ## Improvements
 - PR #1468: C++: updates to clang format flow to make it more usable among devs
 - PR #1473: C++: lazy initialization of "costly" resources inside cumlHandle
@@ -26,11 +21,8 @@
 - PR #1528: Re-enabling KNN using dynamic library loading for UCX in communicator
 - PR #1545: Add conda environment version updates to ci script
 - PR #1541: Updates for libcudf++ Python refactor
-<<<<<<< HEAD
+- PR #1551: Change custom kernel to cupy for col/row order transform
 - PR #1533: C++: interface header file separation for SVM
-=======
-- PR #1551: Change custom kernel to cupy for col/row order transform
->>>>>>> d6c61dbf
 
 ## Bug Fixes
 - PR #1470: Documentation: add make_regression, fix ARIMA section
@@ -40,10 +32,7 @@
 - PR #1498: Add build.sh to code owners
 - PR #1505: cmake: added correct dependencies for prims-bench build
 - PR #1534: Removed TODO comment in create_ucp_listeners()
-<<<<<<< HEAD
-=======
 - PR #1548: Fixing umap extra unary op in knn graph
->>>>>>> d6c61dbf
 - PR #1547: Fixing MNMG kmeans score. Fixing UMAP pickling before fit(). Fixing UMAP test failures.
 
 # cuML 0.11.0 (11 Dec 2019)
