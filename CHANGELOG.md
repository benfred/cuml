# cuML 0.13.0 (Date TBD)

## New Features
- PR #1777: Python bindings for entropy
- PR #1742: Mean squared error implementation with cupy
- PR #1766: Mean absolute error implementation with cupy
- PR #1766: Mean squared log error implementation with cupy
- PR #1635: cuML Array shim and configurable output added to cluster methods
- PR #1586: Seasonal ARIMA
- PR #1683: cuml.dask make_regression
- PR #1689: Add framework for cuML Dask serializers
- PR #1709: Add `decision_function()` and `predict_proba()` for LogisticRegression
- PR #1714: Add `print_env.sh` file to gather important environment details
- PR #1750: LinearRegression CumlArray for configurable output
- PR #1767: Single GPU decomposition models configurable output
- PR #1778: Make cuML Handle picklable
- PR #1738: cuml.dask refactor beginning and dask array input option for OLS, Ridge and KMeans

## Improvements
- PR #1644: Add `predict_proba()` for FIL binary classifier
- PR #1620: Pickling tests now automatically finds all model classes inheriting from cuml.Base
- PR #1637: Update to newer treelite version with XGBoost 1.0 compatibility
- PR #1632: Fix MBSGD models inheritance, they now inherits from cuml.Base
- PR #1628: Remove submodules from cuML
- PR #1755: Expose the build_treelite function for python
- PR #1649: Add the fil_sparse_format variable option to RF API
- PR #1647: storage_type=AUTO uses SPARSE for large models
- PR #1668: Update the warning statement thrown in RF when the seed is set but n_streams is not 1
- PR #1662: use of direct cusparse calls for coo2csr, instead of depending on nvgraph
- PR #1747: C++: dbscan performance improvements and cleanup
- PR #1697: Making trustworthiness batchable and using proper workspace
- PR #1721: Improving UMAP pytests
- PR #1717: Call `rmm_cupy_allocator` for CuPy allocations
- PR #1718: Import `using_allocator` from `cupy.cuda`
- PR #1723: Update RF Classifier to throw an exception for multi-class pickling
- PR #1726: Decorator to allocate CuPy arrays with RMM
- PR #1719: UMAP random seed reproducibility
- PR #1748: Test serializing `CumlArray` objects
- PR #1776: Refactoring pca/tsvd distributed
- PR #1762: Update CuPy requirement to 7
- PR #1768: C++: Different input and output types for add and subtract prims
<<<<<<< HEAD
- PR #1805: Adding new Dask cuda serializers to naive bayes + a trivial perf update
=======
- PR #1812: C++: bench: UMAP benchmark cases added
>>>>>>> f6ed3247
- PR #1795: Add capability to build CumlArray from bytearray/memoryview objects
- PR #1816: Add ARIMA notebook

## Bug Fixes
- PR #1833: Fix depth issue in shallow RF regression estimators
- PR #1770: Warn that KalmanFilter is deprecated
- PR #1775: Allow CumlArray to work with inputs that have no 'strides' in array interface
- PR #1594: Train-test split is now reproducible
- PR #1590: Fix destination directory structure for run-clang-format.py
- PR #1611: Fixing pickling errors for KNN classifier and regressor
- PR #1617: Fixing pickling issues for SVC and SVR
- PR #1634: Fix title in KNN docs
- PR #1627: Adding a check for multi-class data in RF classification
- PR #1654: Skip treelite patch if its already been applied
- PR #1661: Fix nvstring variable name
- PR #1673: Using struct for caching dlsym state in communicator
- PR #1659: TSNE - introduce 'convert_dtype' and refactor class attr 'Y' to 'embedding_'
- PR #1672: Solver 'svd' in Linear and Ridge Regressors when n_cols=1
- PR #1670: Lasso & ElasticNet - cuml Handle added
- PR #1671: Update for accessing cuDF Series pointer
- PR #1652: Support XGBoost 1.0+ models in FIL
- PR #1702: Fix LightGBM-FIL validation test
- PR #1701: test_score kmeans test passing with newer cupy version
- PR #1706: Remove multi-class bug from QuasiNewton
- PR #1699: Limit CuPy to <7.2 temporarily
- PR #1708: Correctly deallocate cuML handles in Cython
- PR #1730: Fixes to KF for test stability (mainly in CUDA 10.2)
- PR #1729: Fixing naive bayes UCX serialization problem in fit()
- PR #1749: bug fix rf classifier/regressor on seg fault in bench
- PR #1751: Updated RF documentation
- PR #1765: Update the checks for using RF GPU predict
- PR #1787: C++: unit-tests to check for RF accuracy. As well as a bug fix to improve RF accuracy
- PR #1793: Updated fil pyx to solve memory leakage issue
- PR #1810: Quickfix - chunkage in dask make_regression
- PR #1842: DistributedDataHandler not properly setting 'multiple'

# cuML 0.12.0 (Date TBD)

## New Features
- PR #1483: prims: Fused L2 distance and nearest-neighbor prim
- PR #1494: bench: ml-prims benchmark
- PR #1514: bench: Fused L2 NN prim benchmark
- PR #1411: Cython side of MNMG OLS
- PR #1520: Cython side of MNMG Ridge Regression
- PR #1516: Suppor Vector Regression (epsilon-SVR)

## Improvements
- PR #1638: Update cuml/docs/README.md
- PR #1468: C++: updates to clang format flow to make it more usable among devs
- PR #1473: C++: lazy initialization of "costly" resources inside cumlHandle
- PR #1443: Added a new overloaded GEMM primitive
- PR #1489: Enabling deep trees using Gather tree builder
- PR #1463: Update FAISS submodule to 1.6.1
- PR #1488: Add codeowners
- PR #1432: Row-major (C-style) GPU arrays for benchmarks
- PR #1490: Use dask master instead of conda package for testing
- PR #1375: Naive Bayes & Distributed Naive Bayes
- PR #1377: Add GPU array support for FIL benchmarking
- PR #1493: kmeans: add tiling support for 1-NN computation and use fusedL2-1NN prim for L2 distance metric
- PR #1532: Update CuPy to >= 6.6 and allow 7.0
- PR #1528: Re-enabling KNN using dynamic library loading for UCX in communicator
- PR #1545: Add conda environment version updates to ci script
- PR #1541: Updates for libcudf++ Python refactor
- PR #1555: FIL-SKL, an SKLearn-based benchmark for FIL
- PR #1537: Improve pickling and scoring suppport for many models to support hyperopt
- PR #1551: Change custom kernel to cupy for col/row order transform
- PR #1533: C++: interface header file separation for SVM
- PR #1560: Helper function to allocate all new CuPy arrays with RMM memory management
- PR #1570: Relax nccl in conda recipes to >=2.4 (matching CI)
- PR #1578: Add missing function information to the cuML documenataion
- PR #1584: Add has_scipy utility function for runtime check
- PR #1583: API docs updates for 0.12
- PR #1591: Updated FIL documentation

## Bug Fixes
- PR #1470: Documentation: add make_regression, fix ARIMA section
- PR #1482: Updated the code to remove sklearn from the mbsgd stress test
- PR #1491: Update dev environments for 0.12
- PR #1512: Updating setup_cpu() in SpeedupComparisonRunner
- PR #1498: Add build.sh to code owners
- PR #1505: cmake: added correct dependencies for prims-bench build
- PR #1534: Removed TODO comment in create_ucp_listeners()
- PR #1548: Fixing umap extra unary op in knn graph
- PR #1547: Fixing MNMG kmeans score. Fixing UMAP pickling before fit(). Fixing UMAP test failures.
- PR #1557: Increasing threshold for kmeans score
- PR #1562: Increasing threshold even higher
- PR #1564: Fixed a typo in function cumlMPICommunicator_impl::syncStream
- PR #1569: Remove Scikit-learn exception and depedenncy in SVM
- PR #1575: Add missing dtype parameter in call to strides to order for CuPy 6.6 code path
- PR #1574: Updated the init file to include SVM
- PR #1589: Fixing the default value for RF and updating mnmg predict to accept cudf
- PR #1601: Fixed wrong datatype used in knn voting kernel

# cuML 0.11.0 (11 Dec 2019)

## New Features

- PR #1295: Cython side of MNMG PCA
- PR #1218: prims: histogram prim
- PR #1129: C++: Separate include folder for C++ API distribution
- PR #1282: OPG KNN MNMG Code (disabled for 0.11)
- PR #1242: Initial implementation of FIL sparse forests
- PR #1194: Initial ARIMA time-series modeling support.
- PR #1286: Importing treelite models as FIL sparse forests
- PR #1285: Fea minimum impurity decrease RF param
- PR #1301: Add make_regression to generate regression datasets
- PR #1322: RF pickling using treelite, protobuf and FIL
- PR #1332: Add option to cuml.dask make_blobs to produce dask array
- PR #1307: Add RF regression benchmark
- PR #1327: Update the code to build treelite with protobuf
- PR #1289: Add Python benchmarking support for FIL
- PR #1371: Cython side of MNMG tSVD
- PR #1386: Expose SVC decision function value

## Improvements
- PR #1170: Use git to clone subprojects instead of git submodules
- PR #1239: Updated the treelite version
- PR #1225: setup.py clone dependencies like cmake and correct include paths
- PR #1224: Refactored FIL to prepare for sparse trees
- PR #1249: Include libcuml.so C API in installed targets
- PR #1259: Conda dev environment updates and use libcumlprims current version in CI
- PR #1277: Change dependency order in cmake for better printing at compile time
- PR #1264: Add -s flag to GPU CI pytest for better error printing
- PR #1271: Updated the Ridge regression documentation
- PR #1283: Updated the cuMl docs to include MBSGD and adjusted_rand_score
- PR #1300: Lowercase parameter versions for FIL algorithms
- PR #1312: Update CuPy to version 6.5 and use conda-forge channel
- PR #1336: Import SciKit-Learn models into FIL
- PR #1314: Added options needed for ASVDb output (CUDA ver, etc.), added option
  to select algos
- PR #1335: Options to print available algorithms and datasets
  in the Python benchmark
- PR #1338: Remove BUILD_ABI references in CI scripts
- PR #1340: Updated unit tests to uses larger dataset
- PR #1351: Build treelite temporarily for GPU CI testing of FIL Scikit-learn
  model importing
- PR #1367: --test-split benchmark parameter for train-test split
- PR #1360: Improved tests for importing SciKit-Learn models into FIL
- PR #1368: Add --num-rows benchmark command line argument
- PR #1351: Build treelite temporarily for GPU CI testing of FIL Scikit-learn model importing
- PR #1366: Modify train_test_split to use CuPy and accept device arrays
- PR #1258: Documenting new MPI communicator for multi-node multi-GPU testing
- PR #1345: Removing deprecated should_downcast argument
- PR #1362: device_buffer in UMAP + Sparse prims
- PR #1376: AUTO value for FIL algorithm
- PR #1408: Updated pickle tests to delete the pre-pickled model to prevent pointer leakage
- PR #1357: Run benchmarks multiple times for CI
- PR #1382: ARIMA optimization: move functions to C++ side
- PR #1392: Updated RF code to reduce duplication of the code
- PR #1444: UCX listener running in its own isolated thread
- PR #1445: Improved performance of FIL sparse trees
- PR #1431: Updated API docs
- PR #1441: Remove unused CUDA conda labels
- PR #1439: Match sklearn 0.22 default n_estimators for RF and fix test errors
- PR #1461: Add kneighbors to API docs

## Bug Fixes
- PR #1281: Making rng.h threadsafe
- PR #1212: Fix cmake git cloning always running configure in subprojects
- PR #1261: Fix comms build errors due to cuml++ include folder changes
- PR #1267: Update build.sh for recent change of building comms in main CMakeLists
- PR #1278: Removed incorrect overloaded instance of eigJacobi
- PR #1302: Updates for numba 0.46
- PR #1313: Updated the RF tests to set the seed and n_streams
- PR #1319: Using machineName arg passed in instead of default for ASV reporting
- PR #1326: Fix illegal memory access in make_regression (bounds issue)
- PR #1330: Fix C++ unit test utils for better handling of differences near zero
- PR #1342: Fix to prevent memory leakage in Lasso and ElasticNet
- PR #1337: Fix k-means init from preset cluster centers
- PR #1354: Fix SVM gamma=scale implementation
- PR #1344: Change other solver based methods to create solver object in init
- PR #1373: Fixing a few small bugs in make_blobs and adding asserts to pytests
- PR #1361: Improve SMO error handling
- PR #1384: Lower expectations on batched matrix tests to prevent CI failures
- PR #1380: Fix memory leaks in ARIMA
- PR #1391: Lower expectations on batched matrix tests even more
- PR #1394: Warning added in svd for cuda version 10.1
- PR #1407: Resolved RF predict issues and updated RF docstring
- PR #1401: Patch for lbfgs solver for logistic regression with no l1 penalty
- PR #1416: train_test_split numba and rmm device_array output bugfix
- PR #1419: UMAP pickle tests are using wrong n_neighbors value for trustworthiness
- PR #1438: KNN Classifier to properly return Dataframe with Dataframe input
- PR #1425: Deprecate seed and use random_state similar to Scikit-learn in train_test_split
- PR #1458: Add joblib as an explicit requirement
- PR #1474: Defer knn mnmg to 0.12 nightly builds and disable ucx-py dependency

# cuML 0.10.0 (16 Oct 2019)

## New Features
- PR #1148: C++ benchmark tool for c++/CUDA code inside cuML
- PR #1071: Selective eigen solver of cuSolver
- PR #1073: Updating RF wrappers to use FIL for GPU accelerated prediction
- PR #1104: CUDA 10.1 support
- PR #1113: prims: new batched make-symmetric-matrix primitive
- PR #1112: prims: new batched-gemv primitive
- PR #855: Added benchmark tools
- PR #1149 Add YYMMDD to version tag for nightly conda packages
- PR #892: General Gram matrices prim
- PR #912: Support Vector Machine
- PR #1274: Updated the RF score function to use GPU predict

## Improvements
- PR #961: High Peformance RF; HIST algo
- PR #1028: Dockerfile updates after dir restructure. Conda env yaml to add statsmodels as a dependency
- PR #1047: Consistent OPG interface for kmeans, based on internal libcumlprims update
- PR #763: Add examples to train_test_split documentation
- PR #1093: Unified inference kernels for different FIL algorithms
- PR #1076: Paying off some UMAP / Spectral tech debt.
- PR #1086: Ensure RegressorMixin scorer uses device arrays
- PR #1110: Adding tests to use default values of parameters of the models
- PR #1108: input_to_host_array function in input_utils for input processing to host arrays
- PR #1114: K-means: Exposing useful params, removing unused params, proxying params in Dask
- PR #1138: Implementing ANY_RANK semantics on irecv
- PR #1142: prims: expose separate InType and OutType for unaryOp and binaryOp
- PR #1115: Moving dask_make_blobs to cuml.dask.datasets. Adding conversion to dask.DataFrame
- PR #1136: CUDA 10.1 CI updates
- PR #1135: K-means: add boundary cases for kmeans||, support finer control with convergence
- PR #1163: Some more correctness improvements. Better verbose printing
- PR #1165: Adding except + in all remaining cython
- PR #1186: Using LocalCUDACluster Pytest fixture
- PR #1173: Docs: Barnes Hut TSNE documentation
- PR #1176: Use new RMM API based on Cython
- PR #1219: Adding custom bench_func and verbose logging to cuml.benchmark
- PR #1247: Improved MNMG RF error checking

## Bug Fixes

- PR #1231: RF respect number of cuda streams from cuml handle
- PR #1230: Rf bugfix memleak in regression
- PR #1208: compile dbscan bug
- PR #1016: Use correct libcumlprims version in GPU CI
- PR #1040: Update version of numba in development conda yaml files
- PR #1043: Updates to accomodate cuDF python code reorganization
- PR #1044: Remove nvidia driver installation from ci/cpu/build.sh
- PR #991: Barnes Hut TSNE Memory Issue Fixes
- PR #1075: Pinning Dask version for consistent CI results
- PR #990: Barnes Hut TSNE Memory Issue Fixes
- PR #1066: Using proper set of workers to destroy nccl comms
- PR #1072: Remove pip requirements and setup
- PR #1074: Fix flake8 CI style check
- PR #1087: Accuracy improvement for sqrt/log in RF max_feature
- PR #1088: Change straggling numba python allocations to use RMM
- PR #1106: Pinning Distributed version to match Dask for consistent CI results
- PR #1116: TSNE CUDA 10.1 Bug Fixes
- PR #1132: DBSCAN Batching Bug Fix
- PR #1162: DASK RF random seed bug fix
- PR #1164: Fix check_dtype arg handling for input_to_dev_array
- PR #1171: SVM prediction bug fix
- PR #1177: Update dask and distributed to 2.5
- PR #1204: Fix SVM crash on Turing
- PR #1199: Replaced sprintf() with snprintf() in THROW()
- PR #1205: Update dask-cuda in yml envs
- PR #1211: Fixing Dask k-means transform bug and adding test
- PR #1236: Improve fix for SMO solvers potential crash on Turing
- PR #1251: Disable compiler optimization for CUDA 10.1 for distance prims
- PR #1260: Small bugfix for major conversion in input_utils
- PR #1276: Fix float64 prediction crash in test_random_forest

# cuML 0.9.0 (21 Aug 2019)

## New Features

- PR #894: Convert RF to treelite format
- PR #826: Jones transformation of params for ARIMA models timeSeries ml-prim
- PR #697: Silhouette Score metric ml-prim
- PR #674: KL Divergence metric ml-prim
- PR #787: homogeneity, completeness and v-measure metrics ml-prim
- PR #711: Mutual Information metric ml-prim
- PR #724: Entropy metric ml-prim
- PR #766: Expose score method based on inertia for KMeans
- PR #823: prims: cluster dispersion metric
- PR #816: Added inverse_transform() for LabelEncoder
- PR #789: prims: sampling without replacement
- PR #813: prims: Col major istance prim
- PR #635: Random Forest & Decision Tree Regression (Single-GPU)
- PR #819: Forest Inferencing Library (FIL)
- PR #829: C++: enable nvtx ranges
- PR #835: Holt-Winters algorithm
- PR #837: treelite for decision forest exchange format
- PR #871: Wrapper for FIL
- PR #870: make_blobs python function
- PR #881: wrappers for accuracy_score and adjusted_rand_score functions
- PR #840: Dask RF classification and regression
- PR #870: make_blobs python function
- PR #879: import of treelite models to FIL
- PR #892: General Gram matrices prim
- PR #883: Adding MNMG Kmeans
- PR #930: Dask RF
- PR #882: TSNE - T-Distributed Stochastic Neighbourhood Embedding
- PR #624: Internals API & Graph Based Dimensionality Reductions Callback
- PR #926: Wrapper for FIL
- PR #994: Adding MPI comm impl for testing / benchmarking MNMG CUDA
- PR #960: Enable using libcumlprims for MG algorithms/prims

## Improvements
- PR #822: build: build.sh update to club all make targets together
- PR #807: Added development conda yml files
- PR #840: Require cmake >= 3.14
- PR #832: Stateless Decision Tree and Random Forest API
- PR #857: Small modifications to comms for utilizing IB w/ Dask
- PR #851: Random forest Stateless API wrappers
- PR #865: High Performance RF
- PR #895: Pretty prints arguments!
- PR #920: Add an empty marker kernel for tracing purposes
- PR #915: syncStream added to cumlCommunicator
- PR #922: Random Forest support in FIL
- PR #911: Update headers to credit CannyLabs BH TSNE implementation
- PR #918: Streamline CUDA_REL environment variable
- PR #924: kmeans: updated APIs to be stateless, refactored code for mnmg support
- PR #950: global_bias support in FIL
- PR #773: Significant improvements to input checking of all classes and common input API for Python
- PR #957: Adding docs to RF & KMeans MNMG. Small fixes for release
- PR #965: Making dask-ml a hard dependency
- PR #976: Update api.rst for new 0.9 classes
- PR #973: Use cudaDeviceGetAttribute instead of relying on cudaDeviceProp object being passed
- PR #978: Update README for 0.9
- PR #1009: Fix references to notebooks-contrib
- PR #1015: Ability to control the number of internal streams in cumlHandle_impl via cumlHandle
- PR #1175: Add more modules to docs ToC

## Bug Fixes

- PR #923: Fix misshapen level/trend/season HoltWinters output
- PR #831: Update conda package dependencies to cudf 0.9
- PR #772: Add missing cython headers to SGD and CD
- PR #849: PCA no attribute trans_input_ transform bug fix
- PR #869: Removing incorrect information from KNN Docs
- PR #885: libclang installation fix for GPUCI
- PR #896: Fix typo in comms build instructions
- PR #921: Fix build scripts using incorrect cudf version
- PR #928: TSNE Stability Adjustments
- PR #934: Cache cudaDeviceProp in cumlHandle for perf reasons
- PR #932: Change default param value for RF classifier
- PR #949: Fix dtype conversion tests for unsupported cudf dtypes
- PR #908: Fix local build generated file ownerships
- PR #983: Change RF max_depth default to 16
- PR #987: Change default values for knn
- PR #988: Switch to exact tsne
- PR #991: Cleanup python code in cuml.dask.cluster
- PR #996: ucx_initialized being properly set in CommsContext
- PR #1007: Throws a well defined error when mutigpu is not enabled
- PR #1018: Hint location of nccl in build.sh for CI
- PR #1022: Using random_state to make K-Means MNMG tests deterministic
- PR #1034: Fix typos and formatting issues in RF docs
- PR #1052: Fix the rows_sample dtype to float

# cuML 0.8.0 (27 June 2019)

## New Features

- PR #652: Adjusted Rand Index metric ml-prim
- PR #679: Class label manipulation ml-prim
- PR #636: Rand Index metric ml-prim
- PR #515: Added Random Projection feature
- PR #504: Contingency matrix ml-prim
- PR #644: Add train_test_split utility for cuDF dataframes
- PR #612: Allow Cuda Array Interface, Numba inputs and input code refactor
- PR #641: C: Separate C-wrapper library build to generate libcuml.so
- PR #631: Add nvcategory based ordinal label encoder
- PR #681: Add MBSGDClassifier and MBSGDRegressor classes around SGD
- PR #705: Quasi Newton solver and LogisticRegression Python classes
- PR #670: Add test skipping functionality to build.sh
- PR #678: Random Forest Python class
- PR #684: prims: make_blobs primitive
- PR #673: prims: reduce cols by key primitive
- PR #812: Add cuML Communications API & consolidate Dask cuML

## Improvements

- PR #597: C++ cuML and ml-prims folder refactor
- PR #590: QN Recover from numeric errors
- PR #482: Introduce cumlHandle for pca and tsvd
- PR #573: Remove use of unnecessary cuDF column and series copies
- PR #601: Cython PEP8 cleanup and CI integration
- PR #596: Introduce cumlHandle for ols and ridge
- PR #579: Introduce cumlHandle for cd and sgd, and propagate C++ errors in cython level for cd and sgd
- PR #604: Adding cumlHandle to kNN, spectral methods, and UMAP
- PR #616: Enable clang-format for enforcing coding style
- PR #618: CI: Enable copyright header checks
- PR #622: Updated to use 0.8 dependencies
- PR #626: Added build.sh script, updated CI scripts and documentation
- PR #633: build: Auto-detection of GPU_ARCHS during cmake
- PR #650: Moving brute force kNN to prims. Creating stateless kNN API.
- PR #662: C++: Bulk clang-format updates
- PR #671: Added pickle pytests and correct pickling of Base class
- PR #675: atomicMin/Max(float, double) with integer atomics and bit flipping
- PR #677: build: 'deep-clean' to build.sh to clean faiss build as well
- PR #683: Use stateless c++ API in KNN so that it can be pickled properly
- PR #686: Use stateless c++ API in UMAP so that it can be pickled properly
- PR #695: prims: Refactor pairwise distance
- PR #707: Added stress test and updated documentation for RF
- PR #701: Added emacs temporary file patterns to .gitignore
- PR #606: C++: Added tests for host_buffer and improved device_buffer and host_buffer implementation
- PR #726: Updated RF docs and stress test
- PR #730: Update README and RF docs for 0.8
- PR #744: Random projections generating binomial on device. Fixing tests.
- PR #741: Update API docs for 0.8
- PR #754: Pickling of UMAP/KNN
- PR #753: Made PCA and TSVD picklable
- PR #746: LogisticRegression and QN API docstrings
- PR #820: Updating DEVELOPER GUIDE threading guidelines

## Bug Fixes
- PR #584: Added missing virtual destructor to deviceAllocator and hostAllocator
- PR #620: C++: Removed old unit-test files in ml-prims
- PR #627: C++: Fixed dbscan crash issue filed in 613
- PR #640: Remove setuptools from conda run dependency
- PR #646: Update link in contributing.md
- PR #649: Bug fix to LinAlg::reduce_rows_by_key prim filed in issue #648
- PR #666: fixes to gitutils.py to resolve both string decode and handling of uncommitted files
- PR #676: Fix template parameters in `bernoulli()` implementation.
- PR #685: Make CuPy optional to avoid nccl conda package conflicts
- PR #687: prims: updated tolerance for reduce_cols_by_key unit-tests
- PR #689: Removing extra prints from NearestNeighbors cython
- PR #718: Bug fix for DBSCAN and increasing batch size of sgd
- PR #719: Adding additional checks for dtype of the data
- PR #736: Bug fix for RF wrapper and .cu print function
- PR #547: Fixed issue if C++ compiler is specified via CXX during configure.
- PR #759: Configure Sphinx to render params correctly
- PR #762: Apply threshold to remove flakiness of UMAP tests.
- PR #768: Fixing memory bug from stateless refactor
- PR #782: Nearest neighbors checking properly whether memory should be freed
- PR #783: UMAP was using wrong size for knn computation
- PR #776: Hotfix for self.variables in RF
- PR #777: Fix numpy input bug
- PR #784: Fix jit of shuffle_idx python function
- PR #790: Fix rows_sample input type for RF
- PR #793: Fix for dtype conversion utility for numba arrays without cupy installed
- PR #806: Add a seed for sklearn model in RF test file
- PR #843: Rf quantile fix

# cuML 0.7.0 (10 May 2019)

## New Features

- PR #405: Quasi-Newton GLM Solvers
- PR #277: Add row- and column-wise weighted mean primitive
- PR #424: Add a grid-sync struct for inter-block synchronization
- PR #430: Add R-Squared Score to ml primitives
- PR #463: Add matrix gather to ml primitives
- PR #435: Expose cumlhandle in cython + developer guide
- PR #455: Remove default-stream arguement across ml-prims and cuML
- PR #375: cuml cpp shared library renamed to libcuml++.so
- PR #460: Random Forest & Decision Trees (Single-GPU, Classification)
- PR #491: Add doxygen build target for ml-prims
- PR #505: Add R-Squared Score to python interface
- PR #507: Add coordinate descent for lasso and elastic-net
- PR #511: Add a minmax ml-prim
- PR #516: Added Trustworthiness score feature
- PR #520: Add local build script to mimic gpuCI
- PR #503: Add column-wise matrix sort primitive
- PR #525: Add docs build script to cuML
- PR #528: Remove current KMeans and replace it with a new single GPU implementation built using ML primitives

## Improvements

- PR #481: Refactoring Quasi-Newton to use cumlHandle
- PR #467: Added validity check on cumlHandle_t
- PR #461: Rewrote permute and added column major version
- PR #440: README updates
- PR #295: Improve build-time and the interface e.g., enable bool-OutType, for distance()
- PR #390: Update docs version
- PR #272: Add stream parameters to cublas and cusolver wrapper functions
- PR #447: Added building and running mlprims tests to CI
- PR #445: Lower dbscan memory usage by computing adjacency matrix directly
- PR #431: Add support for fancy iterator input types to LinAlg::reduce_rows_by_key
- PR #394: Introducing cumlHandle API to dbscan and add example
- PR #500: Added CI check for black listed CUDA Runtime API calls
- PR #475: exposing cumlHandle for dbscan from python-side
- PR #395: Edited the CONTRIBUTING.md file
- PR #407: Test files to run stress, correctness and unit tests for cuml algos
- PR #512: generic copy method for copying buffers between device/host
- PR #533: Add cudatoolkit conda dependency
- PR #524: Use cmake find blas and find lapack to pass configure options to faiss
- PR #527: Added notes on UMAP differences from reference implementation
- PR #540: Use latest release version in update-version CI script
- PR #552: Re-enable assert in kmeans tests with xfail as needed
- PR #581: Add shared memory fast col major to row major function back with bound checks
- PR #592: More efficient matrix copy/reverse methods
- PR #721: Added pickle tests for DBSCAN and Random Projections

## Bug Fixes

- PR #334: Fixed segfault in `ML::cumlHandle_impl::destroyResources`
- PR #349: Developer guide clarifications for cumlHandle and cumlHandle_impl
- PR #398: Fix CI scripts to allow nightlies to be uploaded
- PR #399: Skip PCA tests to allow CI to run with driver 418
- PR #422: Issue in the PCA tests was solved and CI can run with driver 418
- PR #409: Add entry to gitmodules to ignore build artifacts
- PR #412: Fix for svdQR function in ml-prims
- PR #438: Code that depended on FAISS was building everytime.
- PR #358: Fixed an issue when switching streams on MLCommon::device_buffer and MLCommon::host_buffer
- PR #434: Fixing bug in CSR tests
- PR #443: Remove defaults channel from ci scripts
- PR #384: 64b index arithmetic updates to the kernels inside ml-prims
- PR #459: Fix for runtime library path of pip package
- PR #464: Fix for C++11 destructor warning in qn
- PR #466: Add support for column-major in LinAlg::*Norm methods
- PR #465: Fixing deadlock issue in GridSync due to consecutive sync calls
- PR #468: Fix dbscan example build failure
- PR #470: Fix resource leakage in Kalman filter python wrapper
- PR #473: Fix gather ml-prim test for change in rng uniform API
- PR #477: Fixes default stream initialization in cumlHandle
- PR #480: Replaced qn_fit() declaration with #include of file containing definition to fix linker error
- PR #495: Update cuDF and RMM versions in GPU ci test scripts
- PR #499: DEVELOPER_GUIDE.md: fixed links and clarified ML::detail::streamSyncer example
- PR #506: Re enable ml-prim tests in CI
- PR #508: Fix for an error with default argument in LinAlg::meanSquaredError
- PR #519: README.md Updates and adding BUILD.md back
- PR #526: Fix the issue of wrong results when fit and transform of PCA are called separately
- PR #531: Fixing missing arguments in updateDevice() for RF
- PR #543: Exposing dbscan batch size through cython API and fixing broken batching
- PR #551: Made use of ZLIB_LIBRARIES consistent between ml_test and ml_mg_test
- PR #557: Modified CI script to run cuML tests before building mlprims and removed lapack flag
- PR #578: Updated Readme.md to add lasso and elastic-net
- PR #580: Fixing cython garbage collection bug in KNN
- PR #577: Use find libz in prims cmake
- PR #594: fixed cuda-memcheck mean_center test failures


# cuML 0.6.1 (09 Apr 2019)

## Bug Fixes

- PR #462 Runtime library path fix for cuML pip package


# cuML 0.6.0 (22 Mar 2019)

## New Features

- PR #249: Single GPU Stochastic Gradient Descent for linear regression, logistic regression, and linear svm with L1, L2, and elastic-net penalties.
- PR #247: Added "proper" CUDA API to cuML
- PR #235: NearestNeighbors MG Support
- PR #261: UMAP Algorithm
- PR #290: NearestNeighbors numpy MG Support
- PR #303: Reusable spectral embedding / clustering
- PR #325: Initial support for single process multi-GPU OLS and tSVD
- PR #271: Initial support for hyperparameter optimization with dask for many models

## Improvements

- PR #144: Dockerfile update and docs for LinearRegression and Kalman Filter.
- PR #168: Add /ci/gpu/build.sh file to cuML
- PR #167: Integrating full-n-final ml-prims repo inside cuml
- PR #198: (ml-prims) Removal of *MG calls + fixed a bug in permute method
- PR #194: Added new ml-prims for supporting LASSO regression.
- PR #114: Building faiss C++ api into libcuml
- PR #64: Using FAISS C++ API in cuML and exposing bindings through cython
- PR #208: Issue ml-common-3: Math.h: swap thrust::for_each with binaryOp,unaryOp
- PR #224: Improve doc strings for readable rendering with readthedocs
- PR #209: Simplify README.md, move build instructions to BUILD.md
- PR #218: Fix RNG to use given seed and adjust RNG test tolerances.
- PR #225: Support for generating random integers
- PR #215: Refactored LinAlg::norm to Stats::rowNorm and added Stats::colNorm
- PR #234: Support for custom output type and passing index value to main_op in *Reduction kernels
- PR #230: Refactored the cuda_utils header
- PR #236: Refactored cuml python package structure to be more sklearn like
- PR #232: Added reduce_rows_by_key
- PR #246: Support for 2 vectors in the matrix vector operator
- PR #244: Fix for single GPU OLS and Ridge to support one column training data
- PR #271: Added get_params and set_params functions for linear and ridge regression
- PR #253: Fix for issue #250-reduce_rows_by_key failed memcheck for small nkeys
- PR #269: LinearRegression, Ridge Python docs update and cleaning
- PR #322: set_params updated
- PR #237: Update build instructions
- PR #275: Kmeans use of faster gpu_matrix
- PR #288: Add n_neighbors to NearestNeighbors constructor
- PR #302: Added FutureWarning for deprecation of current kmeans algorithm
- PR #312: Last minute cleanup before release
- PR #315: Documentation updating and enhancements
- PR #330: Added ignored argument to pca.fit_transform to map to sklearn's implemenation
- PR #342: Change default ABI to ON
- PR #572: Pulling DBSCAN components into reusable primitives


## Bug Fixes

- PR #193: Fix AttributeError in PCA and TSVD
- PR #211: Fixing inconsistent use of proper batch size calculation in DBSCAN
- PR #202: Adding back ability for users to define their own BLAS
- PR #201: Pass CMAKE CUDA path to faiss/configure script
- PR #200 Avoid using numpy via cimport in KNN
- PR #228: Bug fix: LinAlg::unaryOp with 0-length input
- PR #279: Removing faiss-gpu references in README
- PR #321: Fix release script typo
- PR #327: Update conda requirements for version 0.6 requirements
- PR #352: Correctly calculating numpy chunk sizing for kNN
- PR #345: Run python import as part of package build to trigger compilation
- PR #347: Lowering memory usage of kNN.
- PR #355: Fixing issues with very large numpy inputs to SPMG OLS and tSVD.
- PR #357: Removing FAISS requirement from README
- PR #362: Fix for matVecOp crashing on large input sizes
- PR #366: Index arithmetic issue fix with TxN_t class
- PR #376: Disabled kmeans tests since they are currently too sensitive (see #71)
- PR #380: Allow arbitrary data size on ingress for numba_utils.row_matrix
- PR #385: Fix for long import cuml time in containers and fix for setup_pip
- PR #630: Fixing a missing kneighbors in nearest neighbors python proxy

# cuML 0.5.1 (05 Feb 2019)

## Bug Fixes

- PR #189 Avoid using numpy via cimport to prevent ABI issues in Cython compilation


# cuML 0.5.0 (28 Jan 2019)

## New Features

- PR #66: OLS Linear Regression
- PR #44: Distance calculation ML primitives
- PR #69: Ridge (L2 Regularized) Linear Regression
- PR #103: Linear Kalman Filter
- PR #117: Pip install support
- PR #64: Device to device support from cuML device pointers into FAISS

## Improvements

- PR #56: Make OpenMP optional for building
- PR #67: Github issue templates
- PR #44: Refactored DBSCAN to use ML primitives
- PR #91: Pytest cleanup and sklearn toyset datasets based pytests for kmeans and dbscan
- PR #75: C++ example to use kmeans
- PR #117: Use cmake extension to find any zlib installed in system
- PR #94: Add cmake flag to set ABI compatibility
- PR #139: Move thirdparty submodules to root and add symlinks to new locations
- PR #151: Replace TravisCI testing and conda pkg builds with gpuCI
- PR #164: Add numba kernel for faster column to row major transform
- PR #114: Adding FAISS to cuml build

## Bug Fixes

- PR #48: CUDA 10 compilation warnings fix
- PR #51: Fixes to Dockerfile and docs for new build system
- PR #72: Fixes for GCC 7
- PR #96: Fix for kmeans stack overflow with high number of clusters
- PR #105: Fix for AttributeError in kmeans fit method
- PR #113: Removed old  glm python/cython files
- PR #118: Fix for AttributeError in kmeans predict method
- PR #125: Remove randomized solver option from PCA python bindings


# cuML 0.4.0 (05 Dec 2018)

## New Features

## Improvements

- PR #42: New build system: separation of libcuml.so and cuml python package
- PR #43: Added changelog.md

## Bug Fixes


# cuML 0.3.0 (30 Nov 2018)

## New Features

- PR #33: Added ability to call cuML algorithms using numpy arrays

## Improvements

- PR #24: Fix references of python package from cuML to cuml and start using versioneer for better versioning
- PR #40: Added support for refactored cuDF 0.3.0, updated Conda files
- PR #33: Major python test cleaning, all tests pass with cuDF 0.2.0 and 0.3.0. Preparation for new build system
- PR #34: Updated batch count calculation logic in DBSCAN
- PR #35: Beginning of DBSCAN refactor to use cuML mlprims and general improvements

## Bug Fixes

- PR #30: Fixed batch size bug in DBSCAN that caused crash. Also fixed various locations for potential integer overflows
- PR #28: Fix readthedocs build documentation
- PR #29: Fix pytests for cuml name change from cuML
- PR #33: Fixed memory bug that would cause segmentation faults due to numba releasing memory before it was used. Also fixed row major/column major bugs for different algorithms
- PR #36: Fix kmeans gtest to use device data
- PR #38: cuda\_free bug removed that caused google tests to sometimes pass and sometimes fail randomly
- PR #39: Updated cmake to correctly link with CUDA libraries, add CUDA runtime linking and include source files in compile target

# cuML 0.2.0 (02 Nov 2018)

## New Features

- PR #11: Kmeans algorithm added
- PR #7: FAISS KNN wrapper added
- PR #21: Added Conda install support

## Improvements

- PR #15: Added compatibility with cuDF (from prior pyGDF)
- PR #13: Added FAISS to Dockerfile
- PR #21: Added TravisCI build system for CI and Conda builds

## Bug Fixes

- PR #4: Fixed explained variance bug in TSVD
- PR #5: Notebook bug fixes and updated results


# cuML 0.1.0

Initial release including PCA, TSVD, DBSCAN, ml-prims and cython wrappers<|MERGE_RESOLUTION|>--- conflicted
+++ resolved
@@ -39,11 +39,8 @@
 - PR #1776: Refactoring pca/tsvd distributed
 - PR #1762: Update CuPy requirement to 7
 - PR #1768: C++: Different input and output types for add and subtract prims
-<<<<<<< HEAD
 - PR #1805: Adding new Dask cuda serializers to naive bayes + a trivial perf update
-=======
 - PR #1812: C++: bench: UMAP benchmark cases added
->>>>>>> f6ed3247
 - PR #1795: Add capability to build CumlArray from bytearray/memoryview objects
 - PR #1816: Add ARIMA notebook
 
