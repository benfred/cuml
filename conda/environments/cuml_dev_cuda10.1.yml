--- conflicted
+++ resolved
@@ -35,12 +35,9 @@
 - numpydoc
 - nbsphinx
 - recommonmark
-<<<<<<< HEAD
 - faiss-proc=*=cuda
 - libfaiss
-=======
 - ipython
->>>>>>> 5f0bfae5
 - pip
 - pip:
     - sphinx_markdown_tables
