--- conflicted
+++ resolved
@@ -78,15 +78,9 @@
  * @param rowMajor whether the input data is row or col major
  * @param stream cuda stream where to launch work
  */
-<<<<<<< HEAD
-template <typename Type>
-void sum(Type *output, const Type *input, int D, int N, bool rowMajor,
-         cudaStream_t stream) {
-=======
 template <typename Type, typename IdxType = int>
 void sum(Type *output, const Type *input, IdxType D, IdxType N, bool rowMajor,
-         cudaStream_t stream = 0) {
->>>>>>> 49966031
+         cudaStream_t stream) {
   static const int TPB = 256;
   if (rowMajor) {
     static const int RowsPerThread = 4;
