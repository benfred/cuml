--- conflicted
+++ resolved
@@ -33,15 +33,9 @@
  * @param stream cuda stream where to launch work
  * @{
  */
-<<<<<<< HEAD
-template <typename math_t>
-void divideScalar(math_t *out, const math_t *in, math_t scalar, int len,
-               cudaStream_t stream) {
-=======
 template <typename math_t, typename IdxType = int>
 void divideScalar(math_t *out, const math_t *in, math_t scalar, IdxType len,
-               cudaStream_t stream = 0) {
->>>>>>> 720dfbd5
+               cudaStream_t stream) {
   unaryOp(out, in, len,
           [scalar] __device__(math_t in) { return in / scalar; },
           stream);
