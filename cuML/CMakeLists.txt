--- conflicted
+++ resolved
@@ -208,17 +208,6 @@
 ###################################################################################################
 # - build libcuml shared library ------------------------------------------------------------------
 add_library(cuml SHARED
-<<<<<<< HEAD
-            #src/pca/pca.cu
-            #src/tsvd/tsvd.cu
-            #src/dbscan/dbscan.cu
-            #src/kmeans/kmeans.cu
-            #src/glm/glm.cu
-            #src/knn/knn.cu
-            #src/kalman_filter/lkf_py.cu
-	        src/decisiontree/decisiontree.cu
-            src/randomforest/randomforest.cu
-=======
             src/pca/pca.cu
             src/tsvd/tsvd.cu
             src/dbscan/dbscan.cu
@@ -230,7 +219,6 @@
             src/common/cuml_api.cpp
             src/umap/umap.cu
 	    src/solver/solver.cu
->>>>>>> 9331e7a1
             )
 
 set(CUML_LINK_LIBRARIES
