--- conflicted
+++ resolved
@@ -374,11 +374,7 @@
         return model_protobuf_bytes
 
     def _tl_model_handles(self, model_bytes):
-<<<<<<< HEAD
         task_category = REGRESSION_CATEGORY
-=======
-        task_category = 1
->>>>>>> 550bd23a
         cdef ModelHandle tl_model_ptr = NULL
         cdef RandomForestMetaData[float, float] *rf_forest = \
             <RandomForestMetaData[float, float]*><size_t> self.rf_forest
@@ -391,11 +387,7 @@
 
         return ctypes.c_void_p(mod_handle).value
 
-<<<<<<< HEAD
     def concatenate_treelite_handle(self, treelite_handle):
-=======
-    def concatenate_treelite_bytes(self, treelite_handle, deep_check):
->>>>>>> 550bd23a
         cdef ModelHandle concat_model_handle = NULL
         cdef vector[ModelHandle] *model_handles \
             = new vector[ModelHandle]()
@@ -505,11 +497,7 @@
 
         cdef ModelHandle cuml_model_ptr
         #if len(concat_mod_bytes) != 0:
-<<<<<<< HEAD
         #    self.model_pbuf_bytes = concat_mod_bytes
-=======
-        #    self._model_pbuf_bytes = concat_mod_bytes
->>>>>>> 550bd23a
         X_m, _, n_rows, n_cols, _ = \
             input_to_dev_array(X, order='C', check_dtype=self.dtype,
                                convert_to_dtype=(self.dtype if convert_dtype
