--- conflicted
+++ resolved
@@ -20,11 +20,6 @@
 # cython: language_level = 3
 
 import ctypes
-<<<<<<< HEAD
-=======
-import cupy
-import cudf
->>>>>>> 92193be5
 import numpy as np
 import warnings
 
