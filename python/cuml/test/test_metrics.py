#
# Copyright (c) 2019-2020, NVIDIA CORPORATION.
#
# Licensed under the Apache License, Version 2.0 (the "License");
# you may not use this file except in compliance with the License.
# You may obtain a copy of the License at
#
#     http://www.apache.org/licenses/LICENSE-2.0
#
# Unless required by applicable law or agreed to in writing, software
# distributed under the License is distributed on an "AS IS" BASIS,
# WITHOUT WARRANTIES OR CONDITIONS OF ANY KIND, either express or implied.
# See the License for the specific language governing permissions and
# limitations under the License.
#
<<<<<<< HEAD
from itertools import chain, permutations
=======
from functools import partial
>>>>>>> 8a658ab1

import cuml
import cupy as cp
import numpy as np
import pytest

from cuml.ensemble import RandomForestClassifier as curfc
from cuml.metrics.cluster import adjusted_rand_score as cu_ars
from cuml.metrics import accuracy_score as cu_acc_score
from cuml.test.utils import get_handle, get_pattern, array_equal, \
    unit_param, quality_param, stress_param, generate_random_labels

from numba import cuda
from numpy.testing import assert_almost_equal

from sklearn.datasets import make_classification
from sklearn.metrics import accuracy_score as sk_acc_score
from sklearn.metrics.cluster import adjusted_rand_score as sk_ars
from cuml.metrics.cluster import entropy
from sklearn.preprocessing import StandardScaler

from cuml.metrics.regression import mean_squared_error, \
    mean_squared_log_error, mean_absolute_error
from sklearn.metrics.regression import mean_squared_error as sklearn_mse
<<<<<<< HEAD
from sklearn.metrics import confusion_matrix as sk_confusion_matrix

from cuml.metrics import confusion_matrix
=======
from sklearn.metrics.regression import mean_absolute_error as sklearn_mae
from sklearn.metrics.regression import mean_squared_log_error as sklearn_msle

from scipy.stats import entropy as sp_entropy
>>>>>>> 8a658ab1


@pytest.mark.parametrize('datatype', [np.float32, np.float64])
@pytest.mark.parametrize('use_handle', [True, False])
def test_r2_score(datatype, use_handle):
    a = np.array([0.1, 0.2, 0.3, 0.4, 0.5], dtype=datatype)
    b = np.array([0.12, 0.22, 0.32, 0.42, 0.52], dtype=datatype)

    a_dev = cuda.to_device(a)
    b_dev = cuda.to_device(b)

    handle, stream = get_handle(use_handle)

    score = cuml.metrics.r2_score(a_dev, b_dev, handle=handle)

    np.testing.assert_almost_equal(score, 0.98, decimal=7)


def test_sklearn_search():
    """Test ensures scoring function works with sklearn machinery
    """
    import numpy as np
    from cuml import Ridge as cumlRidge
    import cudf
    from sklearn import datasets
    from sklearn.model_selection import train_test_split, GridSearchCV
    diabetes = datasets.load_diabetes()
    X_train, X_test, y_train, y_test = train_test_split(diabetes.data,
                                                        diabetes.target,
                                                        test_size=0.2,
                                                        shuffle=False,
                                                        random_state=1)

    alpha = np.array([1.0])
    fit_intercept = True
    normalize = False

    params = {'alpha': np.logspace(-3, -1, 10)}
    cu_clf = cumlRidge(alpha=alpha, fit_intercept=fit_intercept,
                       normalize=normalize, solver="eig")

    assert getattr(cu_clf, 'score', False)
    sk_cu_grid = GridSearchCV(cu_clf, params, cv=5, iid=False)

    gdf_data = cudf.DataFrame.from_gpu_matrix(cuda.to_device(X_train))
    gdf_train = cudf.DataFrame(dict(train=y_train))

    sk_cu_grid.fit(gdf_data, gdf_train.train)
    assert sk_cu_grid.best_params_ == {'alpha': 0.1}


@pytest.mark.parametrize('nrows', [unit_param(30), quality_param(5000),
                         stress_param(500000)])
@pytest.mark.parametrize('ncols', [unit_param(10), quality_param(100),
                         stress_param(200)])
@pytest.mark.parametrize('n_info', [unit_param(7), quality_param(50),
                         stress_param(100)])
@pytest.mark.parametrize('datatype', [np.float32])
def test_accuracy(nrows, ncols, n_info, datatype):

    use_handle = True
    train_rows = np.int32(nrows*0.8)
    X, y = make_classification(n_samples=nrows, n_features=ncols,
                               n_clusters_per_class=1, n_informative=n_info,
                               random_state=123, n_classes=5)

    X_test = np.asarray(X[train_rows:, 0:]).astype(datatype)
    y_test = np.asarray(y[train_rows:, ]).astype(np.int32)
    X_train = np.asarray(X[0:train_rows, :]).astype(datatype)
    y_train = np.asarray(y[0:train_rows, ]).astype(np.int32)
    # Create a handle for the cuml model
    handle, stream = get_handle(use_handle, n_streams=8)

    # Initialize, fit and predict using cuML's
    # random forest classification model
    cuml_model = curfc(max_features=1.0,
                       n_bins=8, split_algo=0, split_criterion=0,
                       min_rows_per_node=2,
                       n_estimators=40, handle=handle, max_leaves=-1,
                       max_depth=16)

    cuml_model.fit(X_train, y_train)
    cu_predict = cuml_model.predict(X_test)
    cu_acc = cu_acc_score(y_test, cu_predict)
    cu_acc_using_sk = sk_acc_score(y_test, cu_predict)
    # compare the accuracy of the two models
    assert array_equal(cu_acc, cu_acc_using_sk)


dataset_names = ['noisy_circles', 'noisy_moons', 'aniso'] + \
                [pytest.param(ds, marks=pytest.mark.xfail)
                 for ds in ['blobs', 'varied']]


@pytest.mark.parametrize('name', dataset_names)
@pytest.mark.parametrize('nrows', [unit_param(20), quality_param(5000),
                         stress_param(500000)])
def test_rand_index_score(name, nrows):

    default_base = {'quantile': .3,
                    'eps': .3,
                    'damping': .9,
                    'preference': -200,
                    'n_neighbors': 10,
                    'n_clusters': 3}

    pat = get_pattern(name, nrows)

    params = default_base.copy()
    params.update(pat[1])

    cuml_kmeans = cuml.KMeans(n_clusters=params['n_clusters'])

    X, y = pat[0]

    X = StandardScaler().fit_transform(X)

    cu_y_pred = cuml_kmeans.fit_predict(X)

    cu_score = cu_ars(y, cu_y_pred)
    cu_score_using_sk = sk_ars(y, cp.asnumpy(cu_y_pred))

    assert array_equal(cu_score, cu_score_using_sk)


def test_regression_metrics():
    y_true = np.arange(50, dtype=np.int)
    y_pred = y_true + 1
    assert_almost_equal(mean_squared_error(y_true, y_pred), 1.)
    assert_almost_equal(mean_squared_log_error(y_true, y_pred),
                        mean_squared_error(np.log(1 + y_true),
                                           np.log(1 + y_pred)))
    assert_almost_equal(mean_absolute_error(y_true, y_pred), 1.)


@pytest.mark.parametrize('n_samples', [50, stress_param(500000)])
@pytest.mark.parametrize('dtype', [np.int32, np.int64, np.float32, np.float64])
@pytest.mark.parametrize('function', ['mse', 'mae', 'msle'])
def test_regression_metrics_random(n_samples, dtype, function):
    if dtype == np.float32 and n_samples == 500000:
        # stress test for float32 fails because of floating point precision
        pytest.xfail()

    y_true, y_pred = generate_random_labels(
        lambda rng: rng.randint(0, 1000, n_samples).astype(dtype))

    cuml_reg, sklearn_reg = {
        'mse':  (mean_squared_error, sklearn_mse),
        'mae':  (mean_absolute_error, sklearn_mae),
        'msle': (mean_squared_log_error, sklearn_msle)
    }[function]

    res = cuml_reg(y_true, y_pred, multioutput='raw_values')
    ref = sklearn_reg(y_true, y_pred, multioutput='raw_values')
    cp.testing.assert_array_almost_equal(res, ref, decimal=2)


@pytest.mark.parametrize('function', ['mse', 'mse_not_squared', 'mae', 'msle'])
def test_regression_metrics_at_limits(function):
    y_true = np.array([0.], dtype=np.float)
    y_pred = np.array([0.], dtype=np.float)

    cuml_reg = {
        'mse': mean_squared_error,
        'mse_not_squared': partial(mean_squared_error, squared=False),
        'mae': mean_absolute_error,
        'msle': mean_squared_log_error,
    }[function]

    assert_almost_equal(cuml_reg(y_true, y_pred), 0.00, decimal=2)


@pytest.mark.parametrize('inputs', [([-1.], [-1.]),
                                    ([1., 2., 3.], [1., -2., 3.]),
                                    ([1., -2., 3.], [1., 2., 3.])])
def test_mean_squared_log_error_exceptions(inputs):
    with pytest.raises(ValueError):
        mean_squared_log_error(np.array(inputs[0]), np.array(inputs[1]))


def test_multioutput_regression():
    y_true = np.array([[1, 0, 0, 1], [0, 1, 1, 1], [1, 1, 0, 1]])
    y_pred = np.array([[0, 0, 0, 1], [1, 0, 1, 1], [0, 0, 0, 1]])

    error = mean_squared_error(y_true, y_pred)
    assert_almost_equal(error, (1. + 2. / 3) / 4.)

    error = mean_squared_error(y_true, y_pred, squared=False)
    assert_almost_equal(error, 0.645, decimal=2)

    error = mean_squared_log_error(y_true, y_pred)
    assert_almost_equal(error, 0.200, decimal=2)

    # mean_absolute_error and mean_squared_error are equal because
    # it is a binary problem.
    error = mean_absolute_error(y_true, y_pred)
    assert_almost_equal(error, (1. + 2. / 3) / 4.)


def test_regression_metrics_multioutput_array():
    y_true = np.array([[1, 2], [2.5, -1], [4.5, 3], [5, 7]], dtype=np.float)
    y_pred = np.array([[1, 1], [2, -1], [5, 4], [5, 6.5]], dtype=np.float)

    mse = mean_squared_error(y_true, y_pred, multioutput='raw_values')
    mae = mean_absolute_error(y_true, y_pred, multioutput='raw_values')

    cp.testing.assert_array_almost_equal(mse, [0.125, 0.5625], decimal=2)
    cp.testing.assert_array_almost_equal(mae, [0.25, 0.625], decimal=2)

    weights = np.array([0.4, 0.6], dtype=np.float)
    msew = mean_squared_error(y_true, y_pred, multioutput=weights)
    rmsew = mean_squared_error(y_true, y_pred, multioutput=weights,
                               squared=False)
    assert_almost_equal(msew, 0.39, decimal=2)
    assert_almost_equal(rmsew, 0.62, decimal=2)

    y_true = np.array([[0, 0]] * 4, dtype=np.int)
    y_pred = np.array([[1, 1]] * 4, dtype=np.int)
    mse = mean_squared_error(y_true, y_pred, multioutput='raw_values')
    mae = mean_absolute_error(y_true, y_pred, multioutput='raw_values')
    cp.testing.assert_array_almost_equal(mse, [1., 1.], decimal=2)
    cp.testing.assert_array_almost_equal(mae, [1., 1.], decimal=2)

    y_true = np.array([[0.5, 1], [1, 2], [7, 6]])
    y_pred = np.array([[0.5, 2], [1, 2.5], [8, 8]])
    msle = mean_squared_log_error(y_true, y_pred, multioutput='raw_values')
    msle2 = mean_squared_error(np.log(1 + y_true), np.log(1 + y_pred),
                               multioutput='raw_values')
    cp.testing.assert_array_almost_equal(msle, msle2, decimal=2)


@pytest.mark.parametrize('function', ['mse', 'mae'])
def test_regression_metrics_custom_weights(function):
    y_true = np.array([1, 2, 2.5, -1], dtype=np.float)
    y_pred = np.array([1, 1, 2, -1], dtype=np.float)
    weights = np.array([0.2, 0.25, 0.4, 0.15], dtype=np.float)

    cuml_reg, sklearn_reg = {
        'mse': (mean_squared_error, sklearn_mse),
        'mae': (mean_absolute_error, sklearn_mae)
    }[function]

    score = cuml_reg(y_true, y_pred, sample_weight=weights)
    ref = sklearn_reg(y_true, y_pred, sample_weight=weights)
    assert_almost_equal(score, ref, decimal=2)


def test_mse_vs_msle_custom_weights():
    y_true = np.array([0.5, 2, 7, 6], dtype=np.float)
    y_pred = np.array([0.5, 1, 8, 8], dtype=np.float)
    weights = np.array([0.2, 0.25, 0.4, 0.15], dtype=np.float)
    msle = mean_squared_log_error(y_true, y_pred, sample_weight=weights)
    msle2 = mean_squared_error(np.log(1 + y_true), np.log(1 + y_pred),
                               sample_weight=weights)
    assert_almost_equal(msle, msle2, decimal=2)


@pytest.mark.parametrize('use_handle', [True, False])
def test_entropy(use_handle):
    handle, stream = get_handle(use_handle)

    # The outcome of a fair coin is the most uncertain:
    # in base 2 the result is 1 (One bit of entropy).
    cluster = np.array([0, 1], dtype=np.int32)
    assert_almost_equal(entropy(cluster, base=2., handle=handle), 1.)

    # The outcome of a biased coin is less uncertain:
    cluster = np.array(([0] * 9) + [1], dtype=np.int32)
    assert_almost_equal(entropy(cluster, base=2., handle=handle), 0.468995593)
    # base e
    assert_almost_equal(entropy(cluster, handle=handle), 0.32508297339144826)


@pytest.mark.parametrize('n_samples', [50, stress_param(500000)])
@pytest.mark.parametrize('base', [None, 2, 10, 50])
@pytest.mark.parametrize('use_handle', [True, False])
def test_entropy_random(n_samples, base, use_handle):
    handle, stream = get_handle(use_handle)

    clustering, _ = \
        generate_random_labels(lambda rng: rng.randint(0, 1000, n_samples))

    # generate unormalized probabilities from clustering
    pk = np.bincount(clustering)

    # scipy's entropy uses probabilities
    sp_S = sp_entropy(pk, base=base)
    # we use a clustering
    S = entropy(np.array(clustering, dtype=np.int32), base, handle=handle)

<<<<<<< HEAD
    assert_almost_equal(mse, skl_mse, decimal=2)


def test_confusion_matrix():
    y_true = cp.array([2, 0, 2, 2, 0, 1])
    y_pred = cp.array([0, 0, 2, 2, 0, 2])
    cm = confusion_matrix(y_true, y_pred)
    ref = cp.array([[2, 0, 0],
                    [0, 0, 1],
                    [1, 0, 2]])
    cp.testing.assert_array_equal(cm, ref)


def test_confusion_matrix_binary():
    y_true = cp.array([0, 1, 0, 1])
    y_pred = cp.array([1, 1, 1, 0])
    tn, fp, fn, tp = confusion_matrix(y_true, y_pred).ravel()
    ref = cp.array([0, 2, 1, 1])
    cp.testing.assert_array_equal(ref, cp.array([tn, fp, fn, tp]))


@pytest.mark.parametrize('n_samples', [50, 3000, stress_param(500000)])
@pytest.mark.parametrize('dtype', [np.int32, np.int64])
@pytest.mark.parametrize('problem_type', ['binary', 'multiclass'])
def test_confusion_matrix_random(n_samples, dtype, problem_type):
    upper_range = 1 if problem_type == 'binary' else 1000

    y_true, y_pred = generate_random_labels(
        lambda rng: rng.randint(0, upper_range, n_samples).astype(dtype))
    cm = confusion_matrix(y_true, y_pred)
    ref = sk_confusion_matrix(y_true, y_pred)
    cp.testing.assert_array_almost_equal(ref, cm, decimal=4)


@pytest.mark.parametrize(
    "normalize, expected_results",
    [('true', 0.333333333),
     ('pred', 0.333333333),
     ('all', 0.1111111111),
     (None, 2)]
)
def test_confusion_matrix_normalize(normalize, expected_results):
    y_test = cp.array([0, 1, 2] * 6)
    y_pred = cp.array(list(chain(*permutations([0, 1, 2]))))
    cm = confusion_matrix(y_test, y_pred, normalize=normalize)
    cp.testing.assert_allclose(cm, cp.array(expected_results))


@pytest.mark.xfail
@pytest.mark.parametrize('labels', [(0, 1),
                                    (2, 1),
                                    (2, 1, 4, 7),
                                    (2, 20)])
def test_confusion_matrix_multiclass_subset_labels(labels):
    y_true, y_pred = generate_random_labels(
        lambda rng: rng.randint(0, 3, 10).astype(np.int32))

    ref = sk_confusion_matrix(y_true, y_pred, labels=labels)
    labels = cp.array(labels, dtype=np.int32)
    cm = confusion_matrix(y_true, y_pred, labels=labels)
    cp.testing.assert_array_almost_equal(ref, cm, decimal=4)


@pytest.mark.parametrize('n_samples', [50, 3000, stress_param(500000)])
@pytest.mark.parametrize('dtype', [np.int32, np.int64])
@pytest.mark.parametrize('weights_dtype', ['int', 'float'])
def test_confusion_matrix_random_weights(n_samples, dtype, weights_dtype):
    y_true, y_pred = generate_random_labels(
        lambda rng: rng.randint(0, 10, n_samples).astype(dtype))

    if weights_dtype == 'int':
        sample_weight = np.random.RandomState(0).randint(0, 10, n_samples)
    else:
        sample_weight = np.random.RandomState(0).rand(n_samples)

    cm = confusion_matrix(y_true, y_pred, sample_weight=sample_weight)
    ref = sk_confusion_matrix(y_true, y_pred, sample_weight=sample_weight)
    cp.testing.assert_array_almost_equal(ref, cm, decimal=4)
=======
    assert_almost_equal(S, sp_S, decimal=2)
>>>>>>> 8a658ab1
<|MERGE_RESOLUTION|>--- conflicted
+++ resolved
@@ -13,11 +13,8 @@
 # See the License for the specific language governing permissions and
 # limitations under the License.
 #
-<<<<<<< HEAD
 from itertools import chain, permutations
-=======
 from functools import partial
->>>>>>> 8a658ab1
 
 import cuml
 import cupy as cp
@@ -42,16 +39,13 @@
 from cuml.metrics.regression import mean_squared_error, \
     mean_squared_log_error, mean_absolute_error
 from sklearn.metrics.regression import mean_squared_error as sklearn_mse
-<<<<<<< HEAD
 from sklearn.metrics import confusion_matrix as sk_confusion_matrix
 
 from cuml.metrics import confusion_matrix
-=======
 from sklearn.metrics.regression import mean_absolute_error as sklearn_mae
 from sklearn.metrics.regression import mean_squared_log_error as sklearn_msle
 
 from scipy.stats import entropy as sp_entropy
->>>>>>> 8a658ab1
 
 
 @pytest.mark.parametrize('datatype', [np.float32, np.float64])
@@ -342,8 +336,7 @@
     # we use a clustering
     S = entropy(np.array(clustering, dtype=np.int32), base, handle=handle)
 
-<<<<<<< HEAD
-    assert_almost_equal(mse, skl_mse, decimal=2)
+    assert_almost_equal(S, sp_S, decimal=2)
 
 
 def test_confusion_matrix():
@@ -420,7 +413,4 @@
 
     cm = confusion_matrix(y_true, y_pred, sample_weight=sample_weight)
     ref = sk_confusion_matrix(y_true, y_pred, sample_weight=sample_weight)
-    cp.testing.assert_array_almost_equal(ref, cm, decimal=4)
-=======
-    assert_almost_equal(S, sp_S, decimal=2)
->>>>>>> 8a658ab1
+    cp.testing.assert_array_almost_equal(ref, cm, decimal=4)