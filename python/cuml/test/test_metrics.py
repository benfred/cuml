#
# Copyright (c) 2019-2020, NVIDIA CORPORATION.
#
# Licensed under the Apache License, Version 2.0 (the "License");
# you may not use this file except in compliance with the License.
# You may obtain a copy of the License at
#
#     http://www.apache.org/licenses/LICENSE-2.0
#
# Unless required by applicable law or agreed to in writing, software
# distributed under the License is distributed on an "AS IS" BASIS,
# WITHOUT WARRANTIES OR CONDITIONS OF ANY KIND, either express or implied.
# See the License for the specific language governing permissions and
# limitations under the License.
#

import cuml
import cupy as cp
import numpy as np
import pytest

from cuml.ensemble import RandomForestClassifier as curfc
from cuml.metrics.cluster import adjusted_rand_score as cu_ars
from cuml.metrics import accuracy_score as cu_acc_score
from cuml.test.utils import get_handle, get_pattern, array_equal, \
    unit_param, quality_param, stress_param, generate_random_labels, \
    score_labeling_with_handle

from numba import cuda
from numpy.testing import assert_almost_equal

from sklearn.datasets import make_classification
from sklearn.metrics import accuracy_score as sk_acc_score
from sklearn.metrics.cluster import adjusted_rand_score as sk_ars
<<<<<<< HEAD
from sklearn.metrics.cluster import homogeneity_score as sk_hom_score
from sklearn.metrics.cluster import mutual_info_score as sk_mi_score
from sklearn.metrics.cluster import completeness_score as sk_com_score
=======
from sklearn.metrics.cluster import homogeneity_score as sk_homogeneity_score
from sklearn.metrics.cluster import mutual_info_score as sk_mutual_info_score
>>>>>>> 250c531f
from sklearn.preprocessing import StandardScaler

from cuml.metrics.regression import mean_squared_error
from sklearn.metrics.regression import mean_squared_error as sklearn_mse


@pytest.mark.parametrize('datatype', [np.float32, np.float64])
@pytest.mark.parametrize('use_handle', [True, False])
def test_r2_score(datatype, use_handle):
    a = np.array([0.1, 0.2, 0.3, 0.4, 0.5], dtype=datatype)
    b = np.array([0.12, 0.22, 0.32, 0.42, 0.52], dtype=datatype)

    a_dev = cuda.to_device(a)
    b_dev = cuda.to_device(b)

    handle, stream = get_handle(use_handle)

    score = cuml.metrics.r2_score(a_dev, b_dev, handle=handle)

    np.testing.assert_almost_equal(score, 0.98, decimal=7)


def test_sklearn_search():
    """Test ensures scoring function works with sklearn machinery
    """
    import numpy as np
    from cuml import Ridge as cumlRidge
    import cudf
    from sklearn import datasets
    from sklearn.model_selection import train_test_split, GridSearchCV
    diabetes = datasets.load_diabetes()
    X_train, X_test, y_train, y_test = train_test_split(diabetes.data,
                                                        diabetes.target,
                                                        test_size=0.2,
                                                        shuffle=False,
                                                        random_state=1)

    alpha = np.array([1.0])
    fit_intercept = True
    normalize = False

    params = {'alpha': np.logspace(-3, -1, 10)}
    cu_clf = cumlRidge(alpha=alpha, fit_intercept=fit_intercept,
                       normalize=normalize, solver="eig")

    assert getattr(cu_clf, 'score', False)
    sk_cu_grid = GridSearchCV(cu_clf, params, cv=5, iid=False)

    gdf_data = cudf.DataFrame.from_gpu_matrix(cuda.to_device(X_train))
    gdf_train = cudf.DataFrame(dict(train=y_train))

    sk_cu_grid.fit(gdf_data, gdf_train.train)
    assert sk_cu_grid.best_params_ == {'alpha': 0.1}


@pytest.mark.parametrize('nrows', [unit_param(30), quality_param(5000),
                         stress_param(500000)])
@pytest.mark.parametrize('ncols', [unit_param(10), quality_param(100),
                         stress_param(200)])
@pytest.mark.parametrize('n_info', [unit_param(7), quality_param(50),
                         stress_param(100)])
@pytest.mark.parametrize('datatype', [np.float32])
def test_accuracy(nrows, ncols, n_info, datatype):

    use_handle = True
    train_rows = np.int32(nrows*0.8)
    X, y = make_classification(n_samples=nrows, n_features=ncols,
                               n_clusters_per_class=1, n_informative=n_info,
                               random_state=123, n_classes=5)

    X_test = np.asarray(X[train_rows:, 0:]).astype(datatype)
    y_test = np.asarray(y[train_rows:, ]).astype(np.int32)
    X_train = np.asarray(X[0:train_rows, :]).astype(datatype)
    y_train = np.asarray(y[0:train_rows, ]).astype(np.int32)
    # Create a handle for the cuml model
    handle, stream = get_handle(use_handle, n_streams=8)

    # Initialize, fit and predict using cuML's
    # random forest classification model
    cuml_model = curfc(max_features=1.0,
                       n_bins=8, split_algo=0, split_criterion=0,
                       min_rows_per_node=2,
                       n_estimators=40, handle=handle, max_leaves=-1,
                       max_depth=16)

    cuml_model.fit(X_train, y_train)
    cu_predict = cuml_model.predict(X_test)
    cu_acc = cu_acc_score(y_test, cu_predict)
    cu_acc_using_sk = sk_acc_score(y_test, cu_predict)
    # compare the accuracy of the two models
    assert array_equal(cu_acc, cu_acc_using_sk)


dataset_names = ['noisy_circles', 'noisy_moons', 'aniso'] + \
                [pytest.param(ds, marks=pytest.mark.xfail)
                 for ds in ['blobs', 'varied']]


@pytest.mark.parametrize('name', dataset_names)
@pytest.mark.parametrize('nrows', [unit_param(20), quality_param(5000),
                         stress_param(500000)])
def test_rand_index_score(name, nrows):

    default_base = {'quantile': .3,
                    'eps': .3,
                    'damping': .9,
                    'preference': -200,
                    'n_neighbors': 10,
                    'n_clusters': 3}

    pat = get_pattern(name, nrows)

    params = default_base.copy()
    params.update(pat[1])

    cuml_kmeans = cuml.KMeans(n_clusters=params['n_clusters'])

    X, y = pat[0]

    X = StandardScaler().fit_transform(X)

    cu_y_pred = cuml_kmeans.fit_predict(X)

    cu_score = cu_ars(y, cu_y_pred)
    cu_score_using_sk = sk_ars(y, cp.asnumpy(cu_y_pred))

    assert array_equal(cu_score, cu_score_using_sk)


def score_homogeneity(ground_truth, predictions, use_handle):
    return score_labeling_with_handle(cuml.metrics.homogeneity_score,
                                      ground_truth,
                                      predictions,
                                      use_handle,
                                      dtype=np.int32)


def score_mutual_info(ground_truth, predictions, use_handle):
    return score_labeling_with_handle(cuml.metrics.mutual_info_score,
                                      ground_truth,
                                      predictions,
                                      use_handle,
                                      dtype=np.int32)


@pytest.mark.parametrize('use_handle', [True, False])
def test_homogeneity_perfect_labeling(use_handle):
    # Perfect labelings are homogeneous
    hom = score_homogeneity([0, 0, 1, 1], [1, 1, 0, 0], use_handle)
    assert_almost_equal(hom, 1.0, decimal=4)
    hom = score_homogeneity([0, 0, 1, 1], [0, 0, 1, 1], use_handle)
    assert_almost_equal(hom, 1.0, decimal=4)


@pytest.mark.parametrize('use_handle', [True, False])
def test_homogeneity_non_perfect_labeling(use_handle):
    # Non-perfect labelings that further split classes into more clusters can
    # be perfectly homogeneous
    hom = score_homogeneity([0, 0, 1, 1], [0, 0, 1, 2], use_handle)
    assert_almost_equal(hom, 1.0, decimal=4)
    hom = score_homogeneity([0, 0, 1, 1], [0, 1, 2, 3], use_handle)
    assert_almost_equal(hom, 1.0, decimal=4)


@pytest.mark.parametrize('use_handle', [True, False])
def test_homogeneity_non_homogeneous_labeling(use_handle):
    # Clusters that include samples from different classes do not make for an
    # homogeneous labeling
    hom = score_homogeneity([0, 0, 1, 1], [0, 1, 0, 1], use_handle)
    assert_almost_equal(hom, 0.0, decimal=4)
    hom = score_homogeneity([0, 0, 1, 1], [0, 0, 0, 0], use_handle)
    assert_almost_equal(hom, 0.0, decimal=4)


@pytest.mark.parametrize('use_handle', [True, False])
<<<<<<< HEAD
def test_homogeneity_score_big_array(use_handle):
    def assert_equal_sklearn(random_generation_lambda):
        a_dev, b_dev = generate_random_labels(random_generation_lambda)

        handle, stream = get_handle(use_handle)

        score = cuml.metrics.homogeneity_score(a_dev, b_dev, handle=handle)
        ref = sk_hom_score(a_dev, b_dev)

        np.testing.assert_almost_equal(score, ref, decimal=4)

    assert_equal_sklearn(lambda rng: rng.randint(0, 1000, int(10e4),
                                                 dtype=np.int32))
    assert_equal_sklearn(lambda rng: rng.randint(-1000, 1000, int(10e4),
                                                 dtype=np.int32))


def assert_mi_equal_sklearn(a, b, use_handle):
    a_dev = cuda.to_device(a)
    b_dev = cuda.to_device(b)

    handle, stream = get_handle(use_handle)

    score = cuml.metrics.mutual_info_score(a_dev, b_dev, handle=handle)
    ref = sk_mi_score(a_dev, b_dev)
=======
@pytest.mark.parametrize('input_range', [[0, 1000],
                                         [-1000, 1000]])
def test_homogeneity_score_big_array(use_handle, input_range):
    a, b = generate_random_labels(lambda rng: rng.randint(*input_range,
                                                          int(10e4),
                                                          dtype=np.int32))
    score = score_homogeneity(a, b, use_handle)
    ref = sk_homogeneity_score(a, b)
>>>>>>> 250c531f
    np.testing.assert_almost_equal(score, ref, decimal=4)


@pytest.mark.parametrize('use_handle', [True, False])
@pytest.mark.parametrize('input_labels', [([0, 0, 1, 1], [1, 1, 0, 0]),
                                          ([0, 0, 1, 1], [0, 0, 1, 1]),
                                          ([0, 0, 1, 1], [0, 0, 1, 2]),
                                          ([0, 0, 1, 1], [0, 1, 2, 3]),
                                          ([0, 0, 1, 1], [0, 1, 0, 1]),
                                          ([0, 0, 1, 1], [0, 0, 0, 0])])
def test_mutual_info_score(use_handle, input_labels):
    score = score_mutual_info(*input_labels, use_handle)
    ref = sk_mutual_info_score(*input_labels)
    np.testing.assert_almost_equal(score, ref, decimal=4)


@pytest.mark.parametrize('use_handle', [True, False])
@pytest.mark.parametrize('input_range', [[0, 1000],
                                         [-1000, 1000]])
def test_mutual_info_score_big_array(use_handle, input_range):
    a, b = generate_random_labels(lambda rng: rng.randint(*input_range,
                                                          int(10e4),
                                                          dtype=np.int32))
    score = score_mutual_info(a, b, use_handle)
    ref = sk_mutual_info_score(a, b)
    np.testing.assert_almost_equal(score, ref, decimal=4)


@pytest.mark.parametrize('use_handle', [True, False])
<<<<<<< HEAD
def test_homogeneity_completeness_symmetry(use_handle):
    def assert_hom_com_sym(random_generation_lambda, seed=1234):
        a_dev, b_dev = generate_random_labels(random_generation_lambda)
        handle, stream = get_handle(use_handle)
        hom = cuml.metrics.homogeneity_score(a_dev, b_dev, handle=handle)
        com = cuml.metrics.completeness_score(a_dev, b_dev, handle=handle)
        np.testing.assert_almost_equal(hom, com, decimal=3)

    assert_hom_com_sym(lambda rng: rng.randint(0, 2, int(10e3),
                                               dtype=np.int32))
    assert_hom_com_sym(lambda rng: rng.randint(-5, 20, int(10e3),
                                               dtype=np.int32))
    assert_hom_com_sym(lambda rng:
                       rng.randint(int(-10e3), int(10e3), int(10e3),
                                   dtype=np.int32))


@pytest.mark.parametrize('use_handle', [True, False])
def test_completeness_score(use_handle):
    def score_labeling(ground_truth, predictions):
        a = np.array(ground_truth, dtype=np.int32)
        b = np.array(predictions, dtype=np.int32)

        a_dev = cuda.to_device(a)
        b_dev = cuda.to_device(b)

        handle, stream = get_handle(use_handle)

        return cuml.metrics.completeness_score(a_dev, b_dev, handle=handle)

    # Perfect labelings are complete
    np.testing.assert_almost_equal(score_labeling([0, 0, 1, 1], [1, 1, 0, 0]),
                                   1.0, decimal=4)
    np.testing.assert_almost_equal(score_labeling([0, 0, 1, 1], [0, 0, 1, 1]),
                                   1.0, decimal=4)

    # Non-perfect labelings that assign all classes members to the same
    # clusters are still complete
    np.testing.assert_almost_equal(score_labeling([0, 0, 1, 1], [0, 0, 0, 0]),
                                   1.0, decimal=4)
    np.testing.assert_almost_equal(score_labeling([0, 1, 2, 3], [0, 0, 1, 1]),
                                   1.0, decimal=4)

    # If classes members are split across different clusters, the assignment
    # cannot be complete
    np.testing.assert_almost_equal(score_labeling([0, 0, 1, 1], [0, 1, 0, 1]),
                                   0.0, decimal=4)
    np.testing.assert_almost_equal(score_labeling([0, 0, 0, 0], [0, 1, 2, 3]),
                                   0.0, decimal=4)


@pytest.mark.parametrize('use_handle', [True, False])
def test_completeness_score_big_array(use_handle):
    def assert_ours_equal_sklearn(random_generation_lambda):
        a_dev, b_dev = generate_random_labels(random_generation_lambda)

        handle, stream = get_handle(use_handle)

        score = cuml.metrics.completeness_score(a_dev, b_dev, handle=handle)
        ref = sk_com_score(a_dev, b_dev)

        np.testing.assert_almost_equal(score, ref, decimal=4)

    assert_ours_equal_sklearn(lambda rng: rng.randint(0, 1000, int(10e4),
                                                      dtype=np.int32))
    assert_ours_equal_sklearn(lambda rng: rng.randint(-1000, 1000, int(10e4),
                                                      dtype=np.int32))


@pytest.mark.parametrize('use_handle', [True, False])
def test_mutual_info_score_many_blocks(use_handle):
    def assert_ours_equal_sklearn(random_generation_lambda):
        rng = np.random.RandomState(1234)  # makes it reproducible
        a = random_generation_lambda(rng)
        b = random_generation_lambda(rng)
        assert_mi_equal_sklearn(a, b, use_handle)

    assert_ours_equal_sklearn(lambda rng: rng.randint(0, 19, 129,
                                                      dtype=np.int32))
    assert_ours_equal_sklearn(lambda rng: rng.randint(0, 2, 129,
                                                      dtype=np.int32))
    assert_ours_equal_sklearn(lambda rng: rng.randint(-5, 20, 129,
                                                      dtype=np.int32))
    assert_ours_equal_sklearn(lambda rng: rng.randint(-5, 20, 258,
                                                      dtype=np.int32))
=======
@pytest.mark.parametrize('input_range', [[0, 19],
                                         [0, 2],
                                         [-5, 20]])
@pytest.mark.parametrize('n_samples', [129, 258])
def test_mutual_info_score_many_blocks(use_handle, input_range, n_samples):
    a, b = generate_random_labels(lambda rng: rng.randint(*input_range,
                                                          n_samples,
                                                          dtype=np.int32))
    score = score_mutual_info(a, b, use_handle)
    ref = sk_mutual_info_score(a, b)
    np.testing.assert_almost_equal(score, ref, decimal=4)
>>>>>>> 250c531f


def test_mean_squared_error():
    y_true = np.arange(50, dtype=np.int)
    y_pred = y_true + 1
    assert_almost_equal(mean_squared_error(y_true, y_pred), 1.)


@pytest.mark.parametrize('n_samples', [50, stress_param(500000)])
@pytest.mark.parametrize('dtype', [np.int32, np.int64, np.float32, np.float64])
def test_mean_squared_error_random(n_samples, dtype):
    if dtype == np.float32 and n_samples == 500000:
        # stress test for float32 fails because of floating point precision
        pytest.xfail()

    y_true, y_pred = generate_random_labels(
        lambda rng: rng.randint(0, 1000, n_samples).astype(dtype))
    mse = mean_squared_error(y_true, y_pred, multioutput='raw_values')
    skl_mse = sklearn_mse(y_true, y_pred, multioutput='raw_values')
    cp.testing.assert_array_almost_equal(mse, skl_mse, decimal=2)


def test_mean_squared_error_at_limits():
    y_true = np.array([0.], dtype=np.float)
    y_pred = np.array([0.], dtype=np.float)
    assert_almost_equal(mean_squared_error(y_true, y_pred), 0.00, decimal=2)
    assert_almost_equal(mean_squared_error(y_true, y_pred, squared=False),
                        0.00, decimal=2)


def test_mean_squared_error_multioutput_array():
    y_true = np.array([[1, 2], [2.5, -1], [4.5, 3], [5, 7]], dtype=np.float)
    y_pred = np.array([[1, 1], [2, -1], [5, 4], [5, 6.5]], dtype=np.float)

    mse = mean_squared_error(y_true, y_pred, multioutput='raw_values')
    cp.testing.assert_array_almost_equal(mse, [0.125, 0.5625], decimal=2)

    weights = np.array([0.4, 0.6], dtype=np.float)
    msew = mean_squared_error(y_true, y_pred, multioutput=weights)
    rmsew = mean_squared_error(y_true, y_pred, multioutput=weights,
                               squared=False)
    assert_almost_equal(msew, 0.39, decimal=2)
    assert_almost_equal(rmsew, 0.62, decimal=2)

    y_true = np.array([[0, 0]] * 4, dtype=np.int)
    y_pred = np.array([[1, 1]] * 4, dtype=np.int)
    mse = mean_squared_error(y_true, y_pred, multioutput='raw_values')
    cp.testing.assert_array_almost_equal(mse, [1., 1.], decimal=2)


def test_mean_squared_error_custom_weights():
    y_true = np.array([1, 2, 2.5, -1], dtype=np.float)
    y_pred = np.array([1, 1, 2, -1], dtype=np.float)
    weights = np.array([0.2, 0.25, 0.4, 0.15], dtype=np.float)

    mse = mean_squared_error(y_true, y_pred, sample_weight=weights)
    skl_mse = sklearn_mse(y_true, y_pred, sample_weight=weights)

    assert_almost_equal(mse, skl_mse, decimal=2)<|MERGE_RESOLUTION|>--- conflicted
+++ resolved
@@ -32,14 +32,9 @@
 from sklearn.datasets import make_classification
 from sklearn.metrics import accuracy_score as sk_acc_score
 from sklearn.metrics.cluster import adjusted_rand_score as sk_ars
-<<<<<<< HEAD
-from sklearn.metrics.cluster import homogeneity_score as sk_hom_score
-from sklearn.metrics.cluster import mutual_info_score as sk_mi_score
-from sklearn.metrics.cluster import completeness_score as sk_com_score
-=======
 from sklearn.metrics.cluster import homogeneity_score as sk_homogeneity_score
 from sklearn.metrics.cluster import mutual_info_score as sk_mutual_info_score
->>>>>>> 250c531f
+from sklearn.metrics.cluster import completeness_score as sk_completeness_score
 from sklearn.preprocessing import StandardScaler
 
 from cuml.metrics.regression import mean_squared_error
@@ -185,6 +180,14 @@
                                       dtype=np.int32)
 
 
+def score_completeness(ground_truth, predictions, use_handle):
+    return score_labeling_with_handle(cuml.metrics.completeness,
+                                      ground_truth,
+                                      predictions,
+                                      use_handle,
+                                      dtype=np.int32)
+
+
 @pytest.mark.parametrize('use_handle', [True, False])
 def test_homogeneity_perfect_labeling(use_handle):
     # Perfect labelings are homogeneous
@@ -215,33 +218,6 @@
 
 
 @pytest.mark.parametrize('use_handle', [True, False])
-<<<<<<< HEAD
-def test_homogeneity_score_big_array(use_handle):
-    def assert_equal_sklearn(random_generation_lambda):
-        a_dev, b_dev = generate_random_labels(random_generation_lambda)
-
-        handle, stream = get_handle(use_handle)
-
-        score = cuml.metrics.homogeneity_score(a_dev, b_dev, handle=handle)
-        ref = sk_hom_score(a_dev, b_dev)
-
-        np.testing.assert_almost_equal(score, ref, decimal=4)
-
-    assert_equal_sklearn(lambda rng: rng.randint(0, 1000, int(10e4),
-                                                 dtype=np.int32))
-    assert_equal_sklearn(lambda rng: rng.randint(-1000, 1000, int(10e4),
-                                                 dtype=np.int32))
-
-
-def assert_mi_equal_sklearn(a, b, use_handle):
-    a_dev = cuda.to_device(a)
-    b_dev = cuda.to_device(b)
-
-    handle, stream = get_handle(use_handle)
-
-    score = cuml.metrics.mutual_info_score(a_dev, b_dev, handle=handle)
-    ref = sk_mi_score(a_dev, b_dev)
-=======
 @pytest.mark.parametrize('input_range', [[0, 1000],
                                          [-1000, 1000]])
 def test_homogeneity_score_big_array(use_handle, input_range):
@@ -250,7 +226,6 @@
                                                           dtype=np.int32))
     score = score_homogeneity(a, b, use_handle)
     ref = sk_homogeneity_score(a, b)
->>>>>>> 250c531f
     np.testing.assert_almost_equal(score, ref, decimal=4)
 
 
@@ -280,7 +255,6 @@
 
 
 @pytest.mark.parametrize('use_handle', [True, False])
-<<<<<<< HEAD
 def test_homogeneity_completeness_symmetry(use_handle):
     def assert_hom_com_sym(random_generation_lambda, seed=1234):
         a_dev, b_dev = generate_random_labels(random_generation_lambda)
@@ -340,7 +314,7 @@
         handle, stream = get_handle(use_handle)
 
         score = cuml.metrics.completeness_score(a_dev, b_dev, handle=handle)
-        ref = sk_com_score(a_dev, b_dev)
+        ref = sk_completeness_score(a_dev, b_dev)
 
         np.testing.assert_almost_equal(score, ref, decimal=4)
 
@@ -350,23 +324,6 @@
                                                       dtype=np.int32))
 
 
-@pytest.mark.parametrize('use_handle', [True, False])
-def test_mutual_info_score_many_blocks(use_handle):
-    def assert_ours_equal_sklearn(random_generation_lambda):
-        rng = np.random.RandomState(1234)  # makes it reproducible
-        a = random_generation_lambda(rng)
-        b = random_generation_lambda(rng)
-        assert_mi_equal_sklearn(a, b, use_handle)
-
-    assert_ours_equal_sklearn(lambda rng: rng.randint(0, 19, 129,
-                                                      dtype=np.int32))
-    assert_ours_equal_sklearn(lambda rng: rng.randint(0, 2, 129,
-                                                      dtype=np.int32))
-    assert_ours_equal_sklearn(lambda rng: rng.randint(-5, 20, 129,
-                                                      dtype=np.int32))
-    assert_ours_equal_sklearn(lambda rng: rng.randint(-5, 20, 258,
-                                                      dtype=np.int32))
-=======
 @pytest.mark.parametrize('input_range', [[0, 19],
                                          [0, 2],
                                          [-5, 20]])
@@ -378,7 +335,6 @@
     score = score_mutual_info(a, b, use_handle)
     ref = sk_mutual_info_score(a, b)
     np.testing.assert_almost_equal(score, ref, decimal=4)
->>>>>>> 250c531f
 
 
 def test_mean_squared_error():
