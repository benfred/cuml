#
# Copyright (c) 2019, NVIDIA CORPORATION.
#
# Licensed under the Apache License, Version 2.0 (the "License");
# you may not use this file except in compliance with the License.
# You may obtain a copy of the License at
#
#     http://www.apache.org/licenses/LICENSE-2.0
#
# Unless required by applicable law or agreed to in writing, software
# distributed under the License is distributed on an "AS IS" BASIS,
# WITHOUT WARRANTIES OR CONDITIONS OF ANY KIND, either express or implied.
# See the License for the specific language governing permissions and
# limitations under the License.
#

# cython: profile=False
# distutils: language = c++
# cython: embedsignature = True
# cython: language_level = 3

import cudf
import cuml
import ctypes
import numpy as np
import pandas as pd
import warnings

import joblib

import cupy

import numba.cuda as cuda

from cuml.common.base import Base
from cuml.common.handle cimport cumlHandle
from cuml.utils import get_cudf_column_ptr, get_dev_array_ptr, \
    input_to_dev_array, zeros, row_matrix

import rmm

from libcpp cimport bool
from libc.stdint cimport uintptr_t
from libc.stdlib cimport calloc, malloc, free

from libcpp.memory cimport shared_ptr

cimport cuml.common.handle
cimport cuml.common.cuda

cdef extern from "cuml/manifold/umapparams.h" namespace "ML::UMAPParams":

    enum MetricType:
        EUCLIDEAN = 0,
        CATEGORICAL = 1

cdef extern from "internals/internals.h" namespace "ML::Internals":

    cdef cppclass GraphBasedDimRedCallback

cdef extern from "cuml/manifold/umapparams.h" namespace "ML":

    cdef cppclass UMAPParams:
        int n_neighbors,
        int n_components,
        int n_epochs,
        float learning_rate,
        float min_dist,
        float spread,
        int init,
        float set_op_mix_ratio,
        float local_connectivity,
        float repulsion_strength,
        int negative_sample_rate,
        float transform_queue_size,
        bool verbose,
        float a,
        float b,
        int target_n_neighbors,
        float target_weights,
        MetricType target_metric,
        GraphBasedDimRedCallback* callback


cdef extern from "cuml/manifold/umap.hpp" namespace "ML":
    void fit(cumlHandle & handle,
             float * X,
             int n,
             int d,
             UMAPParams * params,
             float * embeddings) except +

    void fit(cumlHandle & handle,
             float * X,
             float * y,
             int n,
             int d,
             UMAPParams * params,
             float * embeddings) except +

    void transform(cumlHandle & handle,
                   float * X,
                   int n,
                   int d,
                   float * orig_X,
                   int orig_n,
                   float * embedding,
                   int embedding_n,
                   UMAPParams * params,
                   float * out) except +


class UMAP(Base):
    """Uniform Manifold Approximation and Projection
    Finds a low dimensional embedding of the data that approximates
    an underlying manifold.

    Adapted from https://github.com/lmcinnes/umap/blob/master/umap/umap_.py

    Parameters
    ----------
    n_neighbors: float (optional, default 15)
        The size of local neighborhood (in terms of number of neighboring
        sample points) used for manifold approximation. Larger values
        result in more global views of the manifold, while smaller
        values result in more local data being preserved. In general
        values should be in the range 2 to 100.
    n_components: int (optional, default 2)
        The dimension of the space to embed into. This defaults to 2 to
        provide easy visualization, but can reasonably be set to any
    n_epochs: int (optional, default None)
        The number of training epochs to be used in optimizing the
        low dimensional embedding. Larger values result in more accurate
        embeddings. If None is specified a value will be selected based on
        the size of the input dataset (200 for large datasets, 500 for small).
    learning_rate: float (optional, default 1.0)
        The initial learning rate for the embedding optimization.
    init: string (optional, default 'spectral')
        How to initialize the low dimensional embedding. Options are:
            * 'spectral': use a spectral embedding of the fuzzy 1-skeleton
            * 'random': assign initial embedding positions at random.
    min_dist: float (optional, default 0.1)
        The effective minimum distance between embedded points. Smaller values
        will result in a more clustered/clumped embedding where nearby points
        on the manifold are drawn closer together, while larger values will
        result on a more even dispersal of points. The value should be set
        relative to the ``spread`` value, which determines the scale at which
        embedded points will be spread out.
    spread: float (optional, default 1.0)
        The effective scale of embedded points. In combination with
        ``min_dist`` this determines how clustered/clumped the embedded
        points are.
    set_op_mix_ratio: float (optional, default 1.0)
        Interpolate between (fuzzy) union and intersection as the set operation
        used to combine local fuzzy simplicial sets to obtain a global fuzzy
        simplicial sets. Both fuzzy set operations use the product t-norm.
        The value of this parameter should be between 0.0 and 1.0; a value of
        1.0 will use a pure fuzzy union, while 0.0 will use a pure fuzzy
        intersection.
    local_connectivity: int (optional, default 1)
        The local connectivity required -- i.e. the number of nearest
        neighbors that should be assumed to be connected at a local level.
        The higher this value the more connected the manifold becomes
        locally. In practice this should be not more than the local intrinsic
        dimension of the manifold.
    repulsion_strength: float (optional, default 1.0)
        Weighting applied to negative samples in low dimensional embedding
        optimization. Values higher than one will result in greater weight
        being given to negative samples.
    negative_sample_rate: int (optional, default 5)
        The number of negative samples to select per positive sample
        in the optimization process. Increasing this value will result
        in greater repulsive force being applied, greater optimization
        cost, but slightly more accuracy.
    transform_queue_size: float (optional, default 4.0)
        For transform operations (embedding new points using a trained model_
        this will control how aggressively to search for nearest neighbors.
        Larger values will result in slower performance but more accurate
        nearest neighbor evaluation.
    a: float (optional, default None)
        More specific parameters controlling the embedding. If None these
        values are set automatically as determined by ``min_dist`` and
        ``spread``.
    b: float (optional, default None)
        More specific parameters controlling the embedding. If None these
        values are set automatically as determined by ``min_dist`` and
        ``spread``.
    hash_input: UMAP can hash the training input so that exact embeddings
                are returned when transform is called on the same data upon
                which the model was trained. This enables consistent
                behavior between calling model.fit_transform(X) and
                calling model.fit(X).transform(X). Not that the CPU-based
                UMAP reference implementation does this by default. This
                feature is made optional in the GPU version due to the
                significant overhead in copying memory to the host for
                computing the hash. (default = False)
    callback: An instance of GraphBasedDimRedCallback class to intercept
              the internal state of embeddings while they are being trained.
              Example of callback usage:
                  from cuml.internals import GraphBasedDimRedCallback
                  class CustomCallback(GraphBasedDimRedCallback):
                    def on_preprocess_end(self, embeddings):
                        print(embeddings.copy_to_host())

                    def on_epoch_end(self, embeddings):
                        print(embeddings.copy_to_host())

                    def on_train_end(self, embeddings):
                        print(embeddings.copy_to_host())
    verbose: bool (optional, default False)
        Controls verbosity of logging.

    Notes
    -----
    This module is heavily based on Leland McInnes' reference UMAP package.
    However, there are a number of differences and features that are not yet
    implemented in cuml.umap:
      * Specifying the random seed
      * Using a non-Euclidean distance metric (support for a fixed set
        of non-Euclidean metrics is planned for an upcoming release).
      * Using a pre-computed pairwise distance matrix (under consideration
        for future releases)
      * Manual initialization of initial embedding positions

    In addition to these missing features, you should expect to see
    the final embeddings differing between cuml.umap and the reference
    UMAP. In particular, the reference UMAP uses an approximate kNN
    algorithm for large data sizes while cuml.umap always uses exact
    kNN.

    Known issue: If a UMAP model has not yet been fit, it cannot be pickled.
    However, after fitting, a UMAP mode.

    References
    ----------
    * Leland McInnes, John Healy, James Melville
      UMAP: Uniform Manifold Approximation and Projection for Dimension
      Reduction
      https://arxiv.org/abs/1802.03426

    """

    def __init__(self,
                 n_neighbors=15,
                 n_components=2,
                 n_epochs=500,
                 learning_rate=1.0,
                 min_dist=0.1,
                 spread=1.0,
                 set_op_mix_ratio=1.0,
                 local_connectivity=1.0,
                 repulsion_strength=1.0,
                 negative_sample_rate=5,
                 transform_queue_size=4.0,
                 init="spectral",
                 verbose=False,
                 a=None,
                 b=None,
                 target_n_neighbors=-1,
                 target_weights=0.5,
                 target_metric="categorical",
                 handle=None,
                 hash_input=False,
                 callback=None):

        super(UMAP, self).__init__(handle, verbose)

        cdef UMAPParams * umap_params = new UMAPParams()

        self.hash_input = hash_input

        self.n_neighbors = n_neighbors
        umap_params.n_neighbors = n_neighbors

        umap_params.n_components = <int> n_components
        umap_params.n_epochs = <int> n_epochs
        umap_params.verbose = <bool> verbose

        if(init == "spectral"):
            umap_params.init = <int> 1
        elif(init == "random"):
            umap_params.init = <int> 0
        else:
            raise Exception("Initialization strategy not supported: %d" % init)

        if a is not None:
            umap_params.a = <float> a

        if b is not None:
            umap_params.b = <float> b

        umap_params.learning_rate = <float> learning_rate
        umap_params.min_dist = <float> min_dist
        umap_params.spread = <float> spread
        umap_params.set_op_mix_ratio = <float> set_op_mix_ratio
        umap_params.local_connectivity = <float> local_connectivity
        umap_params.repulsion_strength = <float> repulsion_strength
        umap_params.negative_sample_rate = <int> negative_sample_rate
        umap_params.transform_queue_size = <int> transform_queue_size

        umap_params.target_n_neighbors = target_n_neighbors
        umap_params.target_weights = target_weights

        if target_metric == "euclidean":
            umap_params.target_metric = MetricType.EUCLIDEAN
        elif target_metric == "categorical":
            umap_params.target_metric = MetricType.CATEGORICAL
        else:
            raise Exception("Invalid target metric: {}" % target_metric)

        cdef uintptr_t callback_ptr = 0
        if callback:
            callback_ptr = callback.get_native_callback()
            umap_params.callback = <GraphBasedDimRedCallback*>callback_ptr

        self.umap_params = <size_t> umap_params

        self.callback = callback  # prevent callback destruction
        self.X_m = None
        self.embedding_ = None

    def __getstate__(self):
        state = self.__dict__.copy()

        del state['handle']

        cdef size_t params_t = <size_t>self.umap_params
        cdef UMAPParams* umap_params = <UMAPParams*>params_t

<<<<<<< HEAD
        if state['X_m'] is not None:
            state['X_m'] = cudf.DataFrame.from_gpu_matrix(self.X_m)
        if state['embedding_'] is not None:
            state['embedding_'] = cudf.DataFrame.from_gpu_matrix(
                self.embedding_)
=======
        if hasattr(self, "X_m"):
            # fit has not yet been called
            state['X_m'] = cudf.DataFrame.from_gpu_matrix(self.X_m)
            state['embedding_'] = \
                cudf.DataFrame.from_gpu_matrix(self.embedding_)
>>>>>>> b7a2e090

        state["n_neighbors"] = umap_params.n_neighbors
        state["n_components"] = umap_params.n_components
        state["n_epochs"] = umap_params.n_epochs
        state["learning_rate"] = umap_params.learning_rate
        state["min_dist"] = umap_params.min_dist
        state["spread"] = umap_params.spread
        state["set_op_mix_ratio"] = umap_params.set_op_mix_ratio
        state["local_connectivity"] = umap_params.local_connectivity
        state["repulsion_strength"] = umap_params.repulsion_strength
        state["negative_sample_rate"] = umap_params.negative_sample_rate
        state["transform_queue_size"] = umap_params.transform_queue_size
        state["init"] = umap_params.init
        state["a"] = umap_params.a
        state["b"] = umap_params.b
        state["target_n_neighbors"] = umap_params.target_n_neighbors
        state["target_weights"] = umap_params.target_weights
        state["target_metric"] = umap_params.target_metric

        del state["umap_params"]

        return state

    def __del__(self):
        cdef UMAPParams * umap_params
        if hasattr(self, 'umap_params'):
            umap_params = <UMAPParams*><size_t>self.umap_params
            free(umap_params)

    def __setstate__(self, state):
        super(UMAP, self).__init__(handle=None, verbose=state['verbose'])

<<<<<<< HEAD
        if state['X_m'] is not None:
            state['X_m'] = row_matrix(state['X_m'])
        if state['embedding_'] is not None:
=======
        if "X_m" in state:
            # fit has not yet been called
            state['X_m'] = row_matrix(state['X_m'])
>>>>>>> b7a2e090
            state["embedding_"] = row_matrix(state["embedding_"])

        cdef UMAPParams *umap_params = new UMAPParams()

        umap_params.n_neighbors = state["n_neighbors"]
        umap_params.n_components = state["n_components"]
        umap_params.n_epochs = state["n_epochs"]
        umap_params.learning_rate = state["learning_rate"]
        umap_params.min_dist = state["min_dist"]
        umap_params.spread = state["spread"]
        umap_params.set_op_mix_ratio = state["set_op_mix_ratio"]
        umap_params.local_connectivity = state["local_connectivity"]
        umap_params.repulsion_strength = state["repulsion_strength"]
        umap_params.negative_sample_rate = state["negative_sample_rate"]
        umap_params.transform_queue_size = state["transform_queue_size"]
        umap_params.init = state["init"]
        umap_params.a = state["a"]
        umap_params.b = state["b"]
        umap_params.target_n_neighbors = state["target_n_neighbors"]
        umap_params.target_weights = state["target_weights"]
        umap_params.target_metric = state["target_metric"]

        state["umap_params"] = <size_t>umap_params

        self.__dict__.update(state)

    @staticmethod
    def _prep_output(X, embedding):
        if isinstance(X, cudf.DataFrame):
            return cudf.DataFrame.from_gpu_matrix(embedding)
        elif isinstance(X, np.ndarray):
            return np.asarray(embedding)
        elif isinstance(X, cuda.DeviceNDArray):
            return embedding
        elif isinstance(X, cupy.ndarray):
            return cupy.array(embedding)

    def fit(self, X, y=None, convert_dtype=True):
        """Fit X into an embedded space.
        Parameters
        ----------
        X : array-like (device or host) shape = (n_samples, n_features)
            X contains a sample per row.
            Acceptable formats: cuDF DataFrame, NumPy ndarray, Numba device
            ndarray, cuda array interface compliant array like CuPy
        y : array-like (device or host) shape = (n_samples, 1)
            y contains a label per row.
            Acceptable formats: cuDF Series, NumPy ndarray, Numba device
            ndarray, cuda array interface compliant array like CuPy
        """

        if len(X.shape) != 2:
            raise ValueError("data should be two dimensional")

        self.X_m, X_ctype, self.n_rows, self.n_dims, dtype = \
            input_to_dev_array(X, order='C', check_dtype=np.float32,
                               convert_to_dtype=(np.float32 if convert_dtype
                                                 else None))

        if self.n_rows <= 1:
            raise ValueError("There needs to be more than 1 sample to "
                             "build nearest the neighbors graph")

        cdef UMAPParams * umap_params = \
            <UMAPParams*> <size_t> self.umap_params
        umap_params.n_neighbors = min(self.n_rows, umap_params.n_neighbors)

        self.embedding_ = rmm.to_device(zeros((self.n_rows,
                                              umap_params.n_components),
                                              order="C", dtype=np.float32))

        if self.hash_input:
            self.input_hash = joblib.hash(self.X_m.copy_to_host())

        embeddings = \
            self.embedding_.device_ctypes_pointer.value

        cdef cumlHandle * handle_ = \
            <cumlHandle*> <size_t> self.handle.getHandle()

        cdef uintptr_t y_raw
        cdef uintptr_t x_raw = X_ctype

        cdef uintptr_t embed_raw = embeddings

        if y is not None:
            y_m, y_raw, _, _, _ = \
                input_to_dev_array(y, check_dtype=np.float32,
                                   convert_to_dtype=(np.float32
                                                     if convert_dtype
                                                     else None))
            fit(handle_[0],
                <float*> x_raw,
                <float*> y_raw,
                <int> self.n_rows,
                <int> self.n_dims,
                <UMAPParams*>umap_params,
                <float*>embed_raw)

        else:

            fit(handle_[0],
                <float*> x_raw,
                <int> self.n_rows,
                <int> self.n_dims,
                <UMAPParams*>umap_params,
                <float*>embed_raw)

        self.handle.sync()

        return self

    def fit_transform(self, X, y=None, convert_dtype=True):
        """Fit X into an embedded space and return that transformed
        output.

        There is a subtle difference between calling fit_transform(X)
        and calling fit().transform(). Calling fit_transform(X) will
        train the embeddings on X and return the embeddings. Calling
        fit(X).transform(X) will train the embeddings on X and then
        run a second optimization
        return the embedding after it is trained while calling

        Parameters
        ----------
        X : array-like (device or host) shape = (n_samples, n_features)
            X contains a sample per row.
            Acceptable formats: cuDF DataFrame, NumPy ndarray, Numba device
            ndarray, cuda array interface compliant array like CuPy
        Returns
        -------
        X_new : array, shape (n_samples, n_components)
            Embedding of the training data in low-dimensional space.
        """
        self.fit(X, y, convert_dtype=convert_dtype)
        return UMAP._prep_output(X, self.embedding_)

    def transform(self, X, convert_dtype=True):
        """Transform X into the existing embedded space and return that
        transformed output.

        Please refer to the reference UMAP implementation for information
        on the differences between fit_transform() and running fit()
        transform().

        Specifically, the transform() function is stochastic:
        https://github.com/lmcinnes/umap/issues/158

        Parameters
        ----------
        X : array-like (device or host) shape = (n_samples, n_features)
            New data to be transformed.
            Acceptable formats: cuDF DataFrame, NumPy ndarray, Numba device
            ndarray, cuda array interface compliant array like CuPy
        Returns
        -------
        X_new : array, shape (n_samples, n_components)
            Embedding of the new data in low-dimensional space.
        """
        if len(X.shape) != 2:
            raise ValueError("data should be two dimensional")

        cdef uintptr_t x_ptr
        X_m, x_ptr, n_rows, n_cols, dtype = \
            input_to_dev_array(X, order='C', check_dtype=np.float32,
                               convert_to_dtype=(np.float32 if convert_dtype
                                                 else None))

        if n_rows <= 1:
            raise ValueError("There needs to be more than 1 sample to "
                             "build nearest the neighbors graph")

        if n_cols != self.n_dims:
            raise ValueError("n_features of X must match n_features of "
                             "training data")

        if self.hash_input and joblib.hash(X_m.copy_to_host()) == \
                self.input_hash:
            ret = UMAP._prep_output(X, self.embedding_)
            del X_m
            return ret

        cdef UMAPParams * umap_params = \
            <UMAPParams*> <size_t> self.umap_params
        embedding = rmm.to_device(zeros((X_m.shape[0],
                                         umap_params.n_components),
                                        order="C", dtype=np.float32))
        cdef uintptr_t xformed_ptr = embedding.device_ctypes_pointer.value

        cdef cumlHandle *handle_ = \
            <cumlHandle*> <size_t> self.handle.getHandle()

        cdef uintptr_t orig_x_raw = self.X_m.device_ctypes_pointer.value

        cdef uintptr_t embed_ptr = self.embedding_.device_ctypes_pointer.value

        transform(handle_[0],
                  <float*>x_ptr,
                  <int> X_m.shape[0],
                  <int> X_m.shape[1],
                  <float*>orig_x_raw,
                  <int> self.n_rows,
                  <float*> embed_ptr,
                  <int> self.n_rows,
                  <UMAPParams*> umap_params,
                  <float*> xformed_ptr)
        self.handle.sync()

        ret = UMAP._prep_output(X, embedding)
        del X_m
        return ret<|MERGE_RESOLUTION|>--- conflicted
+++ resolved
@@ -327,19 +327,11 @@
         cdef size_t params_t = <size_t>self.umap_params
         cdef UMAPParams* umap_params = <UMAPParams*>params_t
 
-<<<<<<< HEAD
-        if state['X_m'] is not None:
-            state['X_m'] = cudf.DataFrame.from_gpu_matrix(self.X_m)
-        if state['embedding_'] is not None:
-            state['embedding_'] = cudf.DataFrame.from_gpu_matrix(
-                self.embedding_)
-=======
         if hasattr(self, "X_m"):
             # fit has not yet been called
             state['X_m'] = cudf.DataFrame.from_gpu_matrix(self.X_m)
             state['embedding_'] = \
                 cudf.DataFrame.from_gpu_matrix(self.embedding_)
->>>>>>> b7a2e090
 
         state["n_neighbors"] = umap_params.n_neighbors
         state["n_components"] = umap_params.n_components
@@ -372,15 +364,9 @@
     def __setstate__(self, state):
         super(UMAP, self).__init__(handle=None, verbose=state['verbose'])
 
-<<<<<<< HEAD
-        if state['X_m'] is not None:
-            state['X_m'] = row_matrix(state['X_m'])
-        if state['embedding_'] is not None:
-=======
         if "X_m" in state:
             # fit has not yet been called
             state['X_m'] = row_matrix(state['X_m'])
->>>>>>> b7a2e090
             state["embedding_"] = row_matrix(state["embedding_"])
 
         cdef UMAPParams *umap_params = new UMAPParams()
