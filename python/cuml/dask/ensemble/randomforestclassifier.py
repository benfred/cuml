--- conflicted
+++ resolved
@@ -266,16 +266,9 @@
         ----------
         y : Dask cuDF dataframe or CuPy backed Dask Array (n_rows, 1)
         """
-<<<<<<< HEAD
         if predict_model == "CPU":
             preds = self._predict_using_cpu(X,
                                             convert_dtype=convert_dtype)
-=======
-        if self.num_classes > 2 or predict_model == "CPU":
-            preds = self.predict_model_on_cpu(X,
-                                              convert_dtype=convert_dtype)
->>>>>>> 51c90b26
-
         else:
             preds = \
                 self.predict_using_fil(X, output_class=output_class,
