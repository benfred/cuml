#
# Copyright (c) 2019, NVIDIA CORPORATION.
#
# Licensed under the Apache License, Version 2.0 (the "License");
# you may not use this file except in compliance with the License.
# You may obtain a copy of the License at
#
#     http://www.apache.org/licenses/LICENSE-2.0
#
# Unless required by applicable law or agreed to in writing, software
# distributed under the License is distributed on an "AS IS" BASIS,
# WITHOUT WARRANTIES OR CONDITIONS OF ANY KIND, either express or implied.
# See the License for the specific language governing permissions and
# limitations under the License.
#

# cython: profile=False
# distutils: language = c++
# cython: embedsignature = True
# cython: language_level = 3
from cuml.common.base import Base, ClassifierMixin
from cuml.solvers import SGD


class MBSGDClassifier(Base, ClassifierMixin):
    """
    Linear models (linear SVM, logistic regression, or linear regression)
    fitted by minimizing a regularized empirical loss with mini-batch SGD.

    Examples
    ---------
    .. code-block:: python

        import numpy as np
        import cudf
        from cuml.linear_model import MBSGDClassifier as cumlMBSGDClassifier
        X = cudf.DataFrame()
        X['col1'] = np.array([1,1,2,2], dtype = np.float32)
        X['col2'] = np.array([1,2,2,3], dtype = np.float32)
        y = cudf.Series(np.array([1, 1, 2, 2], dtype=np.float32))
        pred_data = cudf.DataFrame()
        pred_data['col1'] = np.asarray([3, 2], dtype=np.float32)
        pred_data['col2'] = np.asarray([5, 5], dtype=np.float32)
        cu_mbsgd_classifier = cumlMBSGClassifier(learning_rate='constant',
                                                 eta0=0.05, epochs=2000,
                                                 fit_intercept=True,
                                                 batch_size=1, tol=0.0,
                                                 penalty='l2',
                                                 loss='squared_loss',
                                                 alpha=0.5)
        cu_mbsgd_classifier.fit(X, y)
        cu_pred = cu_mbsgd_classifier.predict(pred_data).to_array()
        print(" cuML intercept : ", cu_mbsgd_classifier.intercept_)
        print(" cuML coef : ", cu_mbsgd_classifier.coef_)
        print("cuML predictions : ", cu_pred)

    Output:

    .. code-block:: python

        cuML intercept :  0.7150013446807861
        cuML coef :  0    0.27320495
                    1     0.1875956
                    dtype: float32
        cuML predictions :  [1. 1.]


    Parameters
    -----------
    loss : {'hinge', 'log', 'squared_loss'} (default = 'squared_loss')
       'hinge' uses linear SVM

       'log' uses logistic regression

       'squared_loss' uses linear regression

    penalty: {'none', 'l1', 'l2', 'elasticnet'} (default = 'none')
       'none' does not perform any regularization

       'l1' performs L1 norm (Lasso) which minimizes the sum of the abs value
       of coefficients

       'l2' performs L2 norm (Ridge) which minimizes the sum of the square of
       the coefficients

       'elasticnet' performs Elastic Net regularization which is a weighted
       average of L1 and L2 norms

    alpha: float (default = 0.0001)
        The constant value which decides the degree of regularization
    fit_intercept : boolean (default = True)
       If True, the model tries to correct for the global mean of y.
       If False, the model expects that you have centered the data.
    epochs : int (default = 1000)
        The number of times the model should iterate through the entire dataset
        during training (default = 1000)
    tol : float (default = 1e-3)
       The training process will stop if current_loss > previous_loss - tol
    shuffle : boolean (default = True)
       True, shuffles the training data after each epoch
       False, does not shuffle the training data after each epoch
    eta0 : float (default = 0.001)
        Initial learning rate
    power_t : float (default = 0.5)
        The exponent used for calculating the invscaling learning rate
    learning_rate : {'optimal', 'constant', 'invscaling', 'adaptive'}
        (default = 'constant')

        `optimal` option will be supported in a future version

        `constant` keeps the learning rate constant

        `adaptive` changes the learning rate if the training loss or the
        validation accuracy does not improve for `n_iter_no_change` epochs.
        The old learning rate is generally divided by 5
    n_iter_no_change : int (default = 5)
        the number of epochs to train without any imporvement in the model
    output_type : {'input', 'cudf', 'cupy', 'numpy'}, optional
        Variable to control output type of the results and attributes of
        the estimators. If None, it'll inherit the output type set at the
        module level, cuml.output_type. If set, the estimator will override
        the global option for its behavior.

    Notes
    ------
    For additional docs, see `scikitlearn's SGDClassifier
    <https://scikit-learn.org/stable/modules/generated/sklearn.linear_model.SGDClassifier.html>`_.
    """

    def __init__(self, loss='hinge', penalty='l2', alpha=0.0001,
                 l1_ratio=0.15, fit_intercept=True, epochs=1000, tol=1e-3,
                 shuffle=True, learning_rate='constant', eta0=0.001,
                 power_t=0.5, batch_size=32, n_iter_no_change=5, handle=None,
                 verbose=False, output_type=None):
        super(MBSGDClassifier, self).__init__(handle=handle,
                                              verbose=verbose,
                                              output_type=output_type)
        self.loss = loss
        self.penalty = penalty
        self.alpha = alpha
        self.l1_ratio = l1_ratio
        self.fit_intercept = fit_intercept
        self.epochs = epochs
        self.tol = tol
        self.shuffle = shuffle
        self.learning_rate = learning_rate
        self.eta0 = eta0
        self.power_t = power_t
        self.batch_size = batch_size
        self.n_iter_no_change = n_iter_no_change
        self.cu_mbsgd_classifier = SGD(**self.get_params())

    def fit(self, X, y, convert_dtype=True):
        """
        Fit the model with X and y.

        Parameters
        ----------
        X : array-like (device or host) shape = (n_samples, n_features)
            Dense matrix (floats or doubles) of shape (n_samples, n_features).
            Acceptable formats: cuDF DataFrame, NumPy ndarray, Numba device
            ndarray, cuda array interface compliant array like CuPy

        y : array-like (device or host) shape = (n_samples, 1)
            Dense vector (floats or doubles) of shape (n_samples, 1).
            Acceptable formats: cuDF Series, NumPy ndarray, Numba device
            ndarray, cuda array interface compliant array like CuPy

        convert_dtype : bool, optional (default = True)
            When set to True, the fit method will, when necessary, convert
            y to be the same data type as X if they differ. This
            will increase memory used for the method.
        """
<<<<<<< HEAD
=======
        self._set_n_features_in(X)
>>>>>>> 99f6d52f
        self.cu_mbsgd_classifier.fit(X, y, convert_dtype=convert_dtype)
        self.coef_ = self.cu_mbsgd_classifier.coef_
        self.intercept_ = self.cu_mbsgd_classifier.intercept_

        return self

    def predict(self, X, convert_dtype=False):
        """
        Predicts the y for X.

        Parameters
        ----------
        X : array-like (device or host) shape = (n_samples, n_features)
            Dense matrix (floats or doubles) of shape (n_samples, n_features).
            Acceptable formats: cuDF DataFrame, NumPy ndarray, Numba device
            ndarray, cuda array interface compliant array like CuPy

        convert_dtype : bool, optional (default = False)
            When set to True, the predict method will, when necessary, convert
            the input to the data type which was used to train the model. This
            will increase memory used for the method.

        Returns
        ----------
        y: Type specified by `output_type`
           Dense vector (floats or doubles) of shape (n_samples, 1)
        """
        preds = \
            self.cu_mbsgd_classifier.predictClass(X,
                                                  convert_dtype=convert_dtype)

        return preds

    def get_params(self, deep=True):
        """
        Scikit-learn style function that returns the estimator parameters.

        Parameters
        -----------
        deep : boolean (default = True)
        """

        params = dict()
        variables = ['loss', 'penalty', 'alpha', 'l1_ratio', 'fit_intercept',
                     'epochs', 'tol', 'shuffle', 'learning_rate', 'eta0',
                     'power_t', 'batch_size', 'n_iter_no_change', 'handle']
        for key in variables:
            var_value = getattr(self, key, None)
            params[key] = var_value
        return params

    def set_params(self, **params):
        """
        Sklearn style set parameter state to dictionary of params.

        Parameters
        -----------
        params : dict of new params
        """

        if not params:
            return self
        variables = ['loss', 'penalty', 'alpha', 'l1_ratio', 'fit_intercept',
                     'epochs', 'tol', 'shuffle', 'learning_rate', 'eta0',
                     'power_t', 'batch_size', 'n_iter_no_change', 'handle']
        for key, value in params.items():
            if key not in variables:
                raise ValueError('Invalid parameter for estimator')
            else:
                setattr(self, key, value)

        return self<|MERGE_RESOLUTION|>--- conflicted
+++ resolved
@@ -171,10 +171,7 @@
             y to be the same data type as X if they differ. This
             will increase memory used for the method.
         """
-<<<<<<< HEAD
-=======
         self._set_n_features_in(X)
->>>>>>> 99f6d52f
         self.cu_mbsgd_classifier.fit(X, y, convert_dtype=convert_dtype)
         self.coef_ = self.cu_mbsgd_classifier.coef_
         self.intercept_ = self.cu_mbsgd_classifier.intercept_
