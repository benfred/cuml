#
# Copyright (c) 2019, NVIDIA CORPORATION.
#
# Licensed under the Apache License, Version 2.0 (the "License");
# you may not use this file except in compliance with the License.
# You may obtain a copy of the License at
#
#     http://www.apache.org/licenses/LICENSE-2.0
#
# Unless required by applicable law or agreed to in writing, software
# distributed under the License is distributed on an "AS IS" BASIS,
# WITHOUT WARRANTIES OR CONDITIONS OF ANY KIND, either express or implied.
# See the License for the specific language governing permissions and
# limitations under the License.
#

# cython: profile=False
# distutils: language = c++
# cython: embedsignature = True
# cython: language_level = 3

import ctypes
import cudf
import numpy as np
import cupy as cp
import scipy

from enum import IntEnum

import rmm

import cuml

from libcpp cimport bool
from libc.stdint cimport uintptr_t

from cython.operator cimport dereference as deref

from cuml.common.array import CumlArray
from cuml.common.base import Base
from cuml.common.base import _input_to_type
from cuml.common.handle cimport cumlHandle
from cuml.decomposition.utils cimport *
from cuml.common import input_to_cuml_array
from cuml.common import with_cupy_rmm
from cuml.prims.stats import cov
from cuml.common.input_utils import sparse_scipy_to_cp


cdef extern from "cuml/decomposition/pca.hpp" namespace "ML":

    cdef void pcaFit(cumlHandle& handle,
                     float *input,
                     float *components,
                     float *explained_var,
                     float *explained_var_ratio,
                     float *singular_vals,
                     float *mu,
                     float *noise_vars,
                     const paramsPCA &prms) except +

    cdef void pcaFit(cumlHandle& handle,
                     double *input,
                     double *components,
                     double *explained_var,
                     double *explained_var_ratio,
                     double *singular_vals,
                     double *mu,
                     double *noise_vars,
                     const paramsPCA &prms) except +

    cdef void pcaInverseTransform(cumlHandle& handle,
                                  float *trans_input,
                                  float *components,
                                  float *singular_vals,
                                  float *mu,
                                  float *input,
                                  const paramsPCA &prms) except +

    cdef void pcaInverseTransform(cumlHandle& handle,
                                  double *trans_input,
                                  double *components,
                                  double *singular_vals,
                                  double *mu,
                                  double *input,
                                  const paramsPCA &prms) except +

    cdef void pcaTransform(cumlHandle& handle,
                           float *input,
                           float *components,
                           float *trans_input,
                           float *singular_vals,
                           float *mu,
                           const paramsPCA &prms) except +

    cdef void pcaTransform(cumlHandle& handle,
                           double *input,
                           double *components,
                           double *trans_input,
                           double *singular_vals,
                           double *mu,
                           const paramsPCA &prms) except +


class Solver(IntEnum):
    COV_EIG_DQ = <underlying_type_t_solver> solver.COV_EIG_DQ
    COV_EIG_JACOBI = <underlying_type_t_solver> solver.COV_EIG_JACOBI


class PCA(Base):
    """
    PCA (Principal Component Analysis) is a fundamental dimensionality
    reduction technique used to combine features in X in linear combinations
    such that each new component captures the most information or variance of
    the data. N_components is usually small, say at 3, where it can be used for
    data visualization, data compression and exploratory analysis.

    cuML's PCA expects an array-like object or cuDF DataFrame, and provides 2
    algorithms Full and Jacobi. Full (default) uses a full eigendecomposition
    then selects the top K eigenvectors. The Jacobi algorithm is much faster
    as it iteratively tries to correct the top K eigenvectors, but might be
    less accurate.

    Examples
    --------

    .. code-block:: python

        # Both import methods supported
        from cuml import PCA
        from cuml.decomposition import PCA

        import cudf
        import numpy as np

        gdf_float = cudf.DataFrame()
        gdf_float['0'] = np.asarray([1.0,2.0,5.0], dtype = np.float32)
        gdf_float['1'] = np.asarray([4.0,2.0,1.0], dtype = np.float32)
        gdf_float['2'] = np.asarray([4.0,2.0,1.0], dtype = np.float32)

        pca_float = PCA(n_components = 2)
        pca_float.fit(gdf_float)

        print(f'components: {pca_float.components_}')
        print(f'explained variance: {pca_float._explained_variance_}')
        exp_var = pca_float._explained_variance_ratio_
        print(f'explained variance ratio: {exp_var}')

        print(f'singular values: {pca_float._singular_values_}')
        print(f'mean: {pca_float._mean_}')
        print(f'noise variance: {pca_float._noise_variance_}')

        trans_gdf_float = pca_float.transform(gdf_float)
        print(f'Inverse: {trans_gdf_float}')

        input_gdf_float = pca_float.inverse_transform(trans_gdf_float)
        print(f'Input: {input_gdf_float}')

    Output:

    .. code-block:: python

          components:
                      0           1           2
                      0  0.69225764  -0.5102837 -0.51028395
                      1 -0.72165036 -0.48949987  -0.4895003

          explained variance:

                      0   8.510402
                      1 0.48959687

          explained variance ratio:

                       0   0.9456003
                       1 0.054399658

          singular values:

                     0 4.1256275
                     1 0.9895422

          mean:

                    0 2.6666667
                    1 2.3333333
                    2 2.3333333

          noise variance:

                0  0.0

          transformed matrix:
                       0           1
                       0   -2.8547091 -0.42891636
                       1 -0.121316016  0.80743366
                       2    2.9760244 -0.37851727

          Input Matrix:
                    0         1         2
                    0 1.0000001 3.9999993       4.0
                    1       2.0 2.0000002 1.9999999
                    2 4.9999995 1.0000006       1.0

    Parameters
    ----------
    copy : boolean (default = True)
        If True, then copies data then removes mean from data. False might
        cause data to be overwritten with its mean centered version.
    handle : cuml.Handle
        If it is None, a new one is created just for this class
    iterated_power : int (default = 15)
        Used in Jacobi solver. The more iterations, the more accurate, but
        slower.
    n_components : int (default = 1)
        The number of top K singular vectors / values you want.
        Must be <= number(columns).
    random_state : int / None (default = None)
        If you want results to be the same when you restart Python, select a
        state.
    svd_solver : 'full' or 'jacobi' or 'auto' (default = 'full')
        Full uses a eigendecomposition of the covariance matrix then discards
        components.
        Jacobi is much faster as it iteratively corrects, but is less accurate.
    tol : float (default = 1e-7)
        Used if algorithm = "jacobi". Smaller tolerance can increase accuracy,
        but but will slow down the algorithm's convergence.
    verbose : int or boolean (default = False)
        Logging level
    whiten : boolean (default = False)
        If True, de-correlates the components. This is done by dividing them by
        the corresponding singular values then multiplying by sqrt(n_samples).
        Whitening allows each component to have unit variance and removes
        multi-collinearity. It might be beneficial for downstream
        tasks like LinearRegression where correlated features cause problems.


    Attributes
    ----------
    components_ : array
        The top K components (VT.T[:,:n_components]) in U, S, VT = svd(X)
    explained_variance_ : array
        How much each component explains the variance in the data given by S**2
    explained_variance_ratio_ : array
        How much in % the variance is explained given by S**2/sum(S**2)
    singular_values_ : array
        The top K singular values. Remember all singular values >= 0
    mean_ : array
        The column wise mean of X. Used to mean - center the data first.
    noise_variance_ : float
        From Bishop 1999's Textbook. Used in later tasks like calculating the
        estimated covariance of X.

    Notes
    ------
    PCA considers linear combinations of features, specifically those that
    maximize global variance structure. This means PCA is fantastic for global
    structure analyses, but weak for local relationships. Consider UMAP or
    T-SNE for a locally important embedding.

    **Applications of PCA**

        PCA is used extensively in practice for data visualization and data
        compression. It has been used to visualize extremely large word
        embeddings like Word2Vec and GloVe in 2 or 3 dimensions, large
        datasets of everyday objects and images, and used to distinguish
        between cancerous cells from healthy cells.


    For additional docs, see `scikitlearn's PCA
    <http://scikit-learn.org/stable/modules/generated/sklearn.decomposition.PCA.html>`_.
    """

    def __init__(self, copy=True, handle=None, iterated_power=15,
                 n_components=1, random_state=None, svd_solver='auto',
                 tol=1e-7, verbose=False, whiten=False,
                 output_type=None):
        # parameters
        super(PCA, self).__init__(handle=handle, verbose=verbose,
                                  output_type=output_type)
        self.copy = copy
        self.iterated_power = iterated_power
        self.n_components = n_components
        self.random_state = random_state
        self.svd_solver = svd_solver
        self.tol = tol
        self.whiten = whiten
        self.c_algorithm = self._get_algorithm_c_name(self.svd_solver)

        # internal array attributes
        self._components_ = None  # accessed via estimator.components_
        self._trans_input_ = None  # accessed via estimator.trans_input_
        self._explained_variance_ = None
        # accessed via estimator.explained_variance_

        self._explained_variance_ratio_ = None
        # accessed via estimator.explained_variance_ratio_

        self._singular_values_ = None
        # accessed via estimator.singular_values_

        self._mean_ = None  # accessed via estimator.mean_
        self._noise_variance_ = None  # accessed via estimator.noise_variance_

        # This variable controls whether a sparse model was fit
        # This can be removed once there is more inter-operability
        # between cuml.array and cupy.ndarray
        self._sparse_model = None

    def _get_algorithm_c_name(self, algorithm):
        algo_map = {
            'full': Solver.COV_EIG_DQ,
            'auto': Solver.COV_EIG_DQ,
            # 'arpack': NOT_SUPPORTED,
            # 'randomized': NOT_SUPPORTED,
            'jacobi': Solver.COV_EIG_JACOBI
        }
        if algorithm not in algo_map:
            msg = "algorithm {!r} is not supported"
            raise TypeError(msg.format(algorithm))

        return algo_map[algorithm]

    def _build_params(self, n_rows, n_cols):
        cpdef paramsPCA *params = new paramsPCA()
        params.n_components = self.n_components
        params.n_rows = n_rows
        params.n_cols = n_cols
        params.whiten = self.whiten
        params.n_iterations = self.iterated_power
        params.tol = self.tol
        params.algorithm = <solver> (<underlying_type_t_solver> (
            self.c_algorithm))

        return <size_t>params

    def _initialize_arrays(self, n_components, n_rows, n_cols):

        self._components_ = CumlArray.zeros((n_components, n_cols),
                                            dtype=self.dtype)
        self._explained_variance_ = CumlArray.zeros(n_components,
                                                    dtype=self.dtype)
        self._explained_variance_ratio_ = CumlArray.zeros(n_components,
                                                          dtype=self.dtype)
        self._mean_ = CumlArray.zeros(n_cols, dtype=self.dtype)

        self._singular_values_ = CumlArray.zeros(n_components,
                                                 dtype=self.dtype)
        self._noise_variance_ = CumlArray.zeros(1, dtype=self.dtype)

    @with_cupy_rmm
    def _sparse_fit(self, X):

        self._sparse_model = True

        self.n_rows = X.shape[0]
        self.n_cols = X.shape[1]
        self.dtype = X.dtype

        # NOTE: All intermediate calculations are done using cupy.ndarray and
        # then converted to CumlArray at the end to minimize conversions
        # between types
        covariance, temp_mean_, _ = cov(X, X, return_mean=True)

        temp_explained_variance_, temp_components_ = \
            cp.linalg.eigh(covariance, UPLO='U')

        # NOTE: We reverse the eigen vector and eigen values here
        # because cupy provides them in ascending order. Make a copy otherwise
        # it is not C_CONTIGUOUS anymore and would error when converting to
        # CumlArray
        temp_explained_variance_ = temp_explained_variance_[::-1].copy()

        temp_components_ = cp.flip(temp_components_, axis=1)

        temp_components_ = temp_components_.T[:self.n_components, :]

        temp_explained_variance_ratio_ = temp_explained_variance_ / cp.sum(
            temp_explained_variance_)

        if self.n_components < min(self.n_rows, self.n_cols):
            temp_noise_variance_ = \
                temp_explained_variance_[self.n_components:].mean()
        else:
            temp_noise_variance_ = cp.array([0.0])

        temp_explained_variance_ = \
            temp_explained_variance_[:self.n_components]

        temp_explained_variance_ratio_ = \
            temp_explained_variance_ratio_[:self.n_components]

        # Truncating negative explained variance values to 0
        temp_singular_values_ = \
            cp.where(temp_explained_variance_ < 0, 0,
                     temp_explained_variance_)
        temp_singular_values_ = \
            cp.sqrt(temp_singular_values_ * (self.n_rows - 1))

        # Since temp_components_ can have a negative stride, copy it to get a
        # new contiguous array
        temp_components_ = temp_components_.copy()

        # Finally, store everything as CumlArray to support `to_output`
        self._mean_ = CumlArray(temp_mean_)
        self._explained_variance_ = CumlArray(temp_explained_variance_)
        self._components_ = CumlArray(temp_components_)
        self._noise_variance_ = CumlArray(temp_noise_variance_)
        self._explained_variance_ratio_ = \
            CumlArray(temp_explained_variance_ratio_)
        self._singular_values_ = CumlArray(temp_singular_values_)

        return self

    def fit(self, X, y=None):
        """
        Fit the model with X.

        Parameters
        ----------
        X : array-like (device or host) shape = (n_samples, n_features)
            Dense matrix (floats or doubles) of shape (n_samples, n_features).
            Acceptable formats: cuDF DataFrame, NumPy ndarray, Numba device
            ndarray, cuda array interface compliant array like CuPy

            sparse array-like (device) shape = (n_samples, n_features)
            Acceptable formats: cupy.sparse

        y : ignored

        Returns
        -------
        cluster labels

        """
        self._set_n_features_in(X)
        self._set_output_type(X)

        if cp.sparse.issparse(X):
            return self._sparse_fit(X)
        elif scipy.sparse.issparse(X):
            X = sparse_scipy_to_cp(X)
            return self._sparse_fit(X)

        X_m, self.n_rows, self.n_cols, self.dtype = \
            input_to_cuml_array(X, check_dtype=[np.float32, np.float64])
        cdef uintptr_t input_ptr = X_m.ptr

        cdef paramsPCA *params = <paramsPCA*><size_t> \
            self._build_params(self.n_rows, self.n_cols)

        if self.n_components > self.n_cols:
            raise ValueError('Number of components should not be greater than'
                             'the number of columns in the data')

        self._initialize_arrays(params.n_components,
                                params.n_rows, params.n_cols)

        cdef uintptr_t comp_ptr = self._components_.ptr

        cdef uintptr_t explained_var_ptr = \
            self._explained_variance_.ptr

        cdef uintptr_t explained_var_ratio_ptr = \
            self._explained_variance_ratio_.ptr

        cdef uintptr_t singular_vals_ptr = \
            self._singular_values_.ptr

        cdef uintptr_t _mean_ptr = self._mean_.ptr

        cdef uintptr_t noise_vars_ptr = \
            self._noise_variance_.ptr

        cdef cumlHandle* handle_ = <cumlHandle*><size_t>self.handle.getHandle()
        if self.dtype == np.float32:
            pcaFit(handle_[0],
                   <float*> input_ptr,
                   <float*> comp_ptr,
                   <float*> explained_var_ptr,
                   <float*> explained_var_ratio_ptr,
                   <float*> singular_vals_ptr,
                   <float*> _mean_ptr,
                   <float*> noise_vars_ptr,
                   deref(params))
        else:
            pcaFit(handle_[0],
                   <double*> input_ptr,
                   <double*> comp_ptr,
                   <double*> explained_var_ptr,
                   <double*> explained_var_ratio_ptr,
                   <double*> singular_vals_ptr,
                   <double*> _mean_ptr,
                   <double*> noise_vars_ptr,
                   deref(params))

        # make sure the previously scheduled gpu tasks are complete before the
        # following transfers start
        self.handle.sync()

        return self

    def fit_transform(self, X, y=None):
        """
        Fit the model with X and apply the dimensionality reduction on X.

        Parameters
        ----------
        X : array-like (device or host) shape = (n_samples, n_features)
          training data (floats or doubles), where n_samples is the number of
          samples, and n_features is the number of features.
          Acceptable formats: cuDF DataFrame, NumPy ndarray, Numba device
          ndarray, cuda array interface compliant array like CuPy

        y : ignored

        Returns
        -------
        X_new : cuDF DataFrame, shape (n_samples, n_components)
        """

        return self.fit(X).transform(X)

    @with_cupy_rmm
    def _sparse_inverse_transform(self, X, return_sparse=False,
                                  sparse_tol=1e-10, out_type=None):

        # NOTE: All intermediate calculations are done using cupy.ndarray and
        # then converted to CumlArray at the end to minimize conversions
        # between types
        temp_components_ = cp.asarray(self._components_)
        temp_mean_ = self._mean_.to_output("cupy")

        if self.whiten:
            temp_components_ *= (1 / cp.sqrt(self.n_rows - 1))
            temp_components_ *= self._singular_values_

        X_inv = X.dot(temp_components_)
        X_inv += temp_mean_

        if self.whiten:
            temp_components_ /= self._singular_values_
            temp_components_ *= cp.sqrt(self.n_rows - 1)

        self._components_ = CumlArray(temp_components_)

        if return_sparse:
            X_inv = cp.where(X_inv < sparse_tol, 0, X_inv)

            X_inv = cp.sparse.csr_matrix(X_inv)

            return X_inv

        if out_type == 'cupy':
            return X_inv
        else:
            X_inv, _, _, _ = input_to_cuml_array(X_inv, order='K')
            return X_inv.to_output(out_type)

    @with_cupy_rmm
    def inverse_transform(self, X, convert_dtype=False,
                          return_sparse=False, sparse_tol=1e-10):
        """
        Transform data back to its original space.

        In other words, return an input X_original whose transform would be X.

        Parameters
        ----------
        X : dense array-like (device or host) shape = (n_samples, n_features)
            New data (floats or doubles), where n_samples is the number of
            samples and n_components is the number of components.
            Acceptable formats: cuDF DataFrame, NumPy ndarray, Numba device
            ndarray, cuda array interface compliant array like CuPy

            sparse array-like (device) shape = (n_samples, n_features)
            Acceptable formats: cupy.sparse

        convert_dtype : bool, optional (default = False)
            When set to True, the inverse_transform method will automatically
            convert the input to the data type which was used to train the
            model. This will increase memory used for the method.

        return_sparse : bool, optional (default = False)
            Ignored when the model is not fit on a sparse matrix
            If True, the method will convert the inverse transform to a
            cupy.sparse.csr_matrix object

            NOTE: Currently, there is a loss of information when converting
            to csr matrix (cusolver bug). Default can be switched to True
            once this is solved

        sparse_tol : float, optional (default = 1e-10)
            Ignored when return_sparse=False
            If True, values in the inverse transform below this parameter
            are clipped to 0

        Returns
        -------
        X_original : cuDF DataFrame, shape (n_samples, n_features)

        """

        out_type = self._get_output_type(X)

        if cp.sparse.issparse(X):
            return self._sparse_inverse_transform(X,
                                                  return_sparse=return_sparse,
                                                  sparse_tol=sparse_tol,
                                                  out_type=out_type)
        elif scipy.sparse.issparse(X):
            X = sparse_scipy_to_cp(X)
            return self._sparse_inverse_transform(X,
                                                  return_sparse=return_sparse,
                                                  sparse_tol=sparse_tol,
                                                  out_type=out_type)
        elif self._sparse_model:
            X, _, _, _ = \
                input_to_cuml_array(X, order='K',
                                    check_dtype=[cp.float32, cp.float64])
            X = X.to_output(output_type='cupy')
            return self._sparse_inverse_transform(X,
                                                  return_sparse=return_sparse,
                                                  sparse_tol=sparse_tol,
                                                  out_type=out_type)

        X_m, n_rows, _, dtype = \
            input_to_cuml_array(X, check_dtype=self.dtype,
                                convert_to_dtype=(self.dtype if convert_dtype
                                                  else None)
                                )

        cdef uintptr_t _trans_input_ptr = X_m.ptr

        # todo: check n_cols and dtype
        cpdef paramsPCA params
        params.n_components = self.n_components
        params.n_rows = n_rows
        params.n_cols = self.n_cols
        params.whiten = self.whiten

        input_data = CumlArray.zeros((params.n_rows, params.n_cols),
                                     dtype=dtype.type)

        cdef uintptr_t input_ptr = input_data.ptr
        cdef uintptr_t components_ptr = self._components_.ptr
        cdef uintptr_t singular_vals_ptr = self._singular_values_.ptr
        cdef uintptr_t _mean_ptr = self._mean_.ptr

        cdef cumlHandle* h_ = <cumlHandle*><size_t>self.handle.getHandle()
        if dtype.type == np.float32:
            pcaInverseTransform(h_[0],
                                <float*> _trans_input_ptr,
                                <float*> components_ptr,
                                <float*> singular_vals_ptr,
                                <float*> _mean_ptr,
                                <float*> input_ptr,
                                params)
        else:
            pcaInverseTransform(h_[0],
                                <double*> _trans_input_ptr,
                                <double*> components_ptr,
                                <double*> singular_vals_ptr,
                                <double*> _mean_ptr,
                                <double*> input_ptr,
                                params)

        # make sure the previously scheduled gpu tasks are complete before the
        # following transfers start
        self.handle.sync()

        return input_data.to_output(out_type)

    @with_cupy_rmm
    def _sparse_transform(self, X, out_type=None):

        # NOTE: All intermediate calculations are done using cupy.ndarray and
        # then converted to CumlArray at the end to minimize conversions
        # between types
        temp_components_ = self._components_.to_output("cupy")
        temp_mean_ = self._mean_.to_output("cupy")

        if self.whiten:
            temp_components_ *= cp.sqrt(self.n_rows - 1)
            temp_components_ /= self._singular_values_

<<<<<<< HEAD
        X = X - self._mean_
        X_transformed = X.dot(self._components_.T)
=======
        X = X - temp_mean_
        X_transformed = X.dot(temp_components_.T)
        X = X + temp_mean_
>>>>>>> 4866e82d

        if self.whiten:
            temp_components_ *= self._singular_values_
            temp_components_ *= (1 / cp.sqrt(self.n_rows - 1))

        self._components_ = CumlArray(temp_components_)

        if self._get_output_type(X) == 'cupy':
            return X_transformed
        else:
            X_transformed, _, _, _ = \
                input_to_cuml_array(X_transformed, order='K')
            return X_transformed.to_output(out_type)

    @with_cupy_rmm
    def transform(self, X, convert_dtype=False):
        """
        Apply dimensionality reduction to X.

        X is projected on the first principal components previously extracted
        from a training set.

        Parameters
        ----------
        X : array-like (device or host) shape = (n_samples, n_features)
            New data (floats or doubles), where n_samples is the number of
            samples and n_components is the number of components.
            Acceptable formats: cuDF DataFrame, NumPy ndarray, Numba device
            ndarray, cuda array interface compliant array like CuPy

            sparse array-like (device) shape = (n_samples, n_features)
            Acceptable formats: cupy.sparse

        convert_dtype : bool, optional (default = False)
            When set to True, the transform method will automatically
            convert the input to the data type which was used to train the
            model. This will increase memory used for the method.


        Returns
        -------
        X_new : cuDF DataFrame, shape (n_samples, n_components)

        """

        out_type = self._get_output_type(X)

        if cp.sparse.issparse(X):
            return self._sparse_transform(X, out_type=out_type)
        elif scipy.sparse.issparse(X):
            X = sparse_scipy_to_cp(X)
            return self._sparse_transform(X, out_type=out_type)
        elif self._sparse_model:
            X, _, _, _ = \
                input_to_cuml_array(X, order='K',
                                    check_dtype=[cp.float32, cp.float64])
            X = X.to_output(output_type='cupy')
            return self._sparse_transform(X, out_type=out_type)

        X_m, n_rows, n_cols, dtype = \
            input_to_cuml_array(X, check_dtype=self.dtype,
                                convert_to_dtype=(self.dtype if convert_dtype
                                                  else None),
                                check_cols=self.n_cols)

        cdef uintptr_t input_ptr = X_m.ptr

        # todo: check dtype
        cpdef paramsPCA params
        params.n_components = self.n_components
        params.n_rows = n_rows
        params.n_cols = n_cols
        params.whiten = self.whiten

        t_input_data = \
            CumlArray.zeros((params.n_rows, params.n_components),
                            dtype=dtype.type)

        cdef uintptr_t _trans_input_ptr = t_input_data.ptr
        cdef uintptr_t components_ptr = self._components_.ptr
        cdef uintptr_t singular_vals_ptr = \
            self._singular_values_.ptr
        cdef uintptr_t _mean_ptr = self._mean_.ptr

        cdef cumlHandle* handle_ = <cumlHandle*><size_t>self.handle.getHandle()
        if dtype.type == np.float32:
            pcaTransform(handle_[0],
                         <float*> input_ptr,
                         <float*> components_ptr,
                         <float*> _trans_input_ptr,
                         <float*> singular_vals_ptr,
                         <float*> _mean_ptr,
                         params)
        else:
            pcaTransform(handle_[0],
                         <double*> input_ptr,
                         <double*> components_ptr,
                         <double*> _trans_input_ptr,
                         <double*> singular_vals_ptr,
                         <double*> _mean_ptr,
                         params)

        # make sure the previously scheduled gpu tasks are complete before the
        # following transfers start
        self.handle.sync()

        return t_input_data.to_output(out_type)

    def get_param_names(self):
        return ["copy", "iterated_power", "n_components", "svd_solver", "tol",
                "whiten"]

    def __getstate__(self):
        state = self.__dict__.copy()
        # Remove the unpicklable handle.
        if 'handle' in state:
            del state['handle']

        return state

    def __setstate__(self, state):
        self.__dict__.update(state)
        self.handle = cuml.common.handle.Handle()<|MERGE_RESOLUTION|>--- conflicted
+++ resolved
@@ -684,14 +684,8 @@
             temp_components_ *= cp.sqrt(self.n_rows - 1)
             temp_components_ /= self._singular_values_
 
-<<<<<<< HEAD
-        X = X - self._mean_
-        X_transformed = X.dot(self._components_.T)
-=======
         X = X - temp_mean_
         X_transformed = X.dot(temp_components_.T)
-        X = X + temp_mean_
->>>>>>> 4866e82d
 
         if self.whiten:
             temp_components_ *= self._singular_values_
