#
# Copyright (c) 2019, NVIDIA CORPORATION.
#
# Licensed under the Apache License, Version 2.0 (the "License");
# you may not use this file except in compliance with the License.
# You may obtain a copy of the License at
#
#     http://www.apache.org/licenses/LICENSE-2.0
#
# Unless required by applicable law or agreed to in writing, software
# distributed under the License is distributed on an "AS IS" BASIS,
# WITHOUT WARRANTIES OR CONDITIONS OF ANY KIND, either express or implied.
# See the License for the specific language governing permissions and
# limitations under the License.
#

from cuml.common.import_utils import has_dask

from cuml.neighbors.nearest_neighbors import NearestNeighbors
from cuml.neighbors.kneighbors_classifier import KNeighborsClassifier
from cuml.neighbors.kneighbors_regressor import KNeighborsRegressor

<<<<<<< HEAD
if has_dask():
    from cuml.neighbors.kneighbors_mg import KNeighborsMG
=======

VALID_METRICS = {"brute": set([
        "l2", "euclidean",
        "l1", "cityblock", "manhattan", "taxicab",
        "braycurtis", "canberra",
        "minkowski", "lp",
        "chebyshev", "linf",
        "jensenshannon"
    ])}
>>>>>>> 24812e32
<|MERGE_RESOLUTION|>--- conflicted
+++ resolved
@@ -20,10 +20,8 @@
 from cuml.neighbors.kneighbors_classifier import KNeighborsClassifier
 from cuml.neighbors.kneighbors_regressor import KNeighborsRegressor
 
-<<<<<<< HEAD
 if has_dask():
     from cuml.neighbors.kneighbors_mg import KNeighborsMG
-=======
 
 VALID_METRICS = {"brute": set([
         "l2", "euclidean",
@@ -32,5 +30,4 @@
         "minkowski", "lp",
         "chebyshev", "linf",
         "jensenshannon"
-    ])}
->>>>>>> 24812e32
+    ])}