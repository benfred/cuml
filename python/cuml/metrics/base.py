#
# Copyright (c) 2018-2019, NVIDIA CORPORATION.
#
# Licensed under the Apache License, Version 2.0 (the "License");
# you may not use this file except in compliance with the License.
# You may obtain a copy of the License at
#
#     http://www.apache.org/licenses/LICENSE-2.0
#
# Unless required by applicable law or agreed to in writing, software
# distributed under the License is distributed on an "AS IS" BASIS,
# WITHOUT WARRANTIES OR CONDITIONS OF ANY KIND, either express or implied.
# See the License for the specific language governing permissions and
# limitations under the License.
#


from numba import cuda


class RegressorMixin:
    """Mixin class for regression estimators in"""

    _estimator_type = "regressor"

    def score(self, X, y, **kwargs):
        """Scoring function for linear classifiers

        Returns the coefficient of determination R^2 of the prediction.

        Parameters
        ----------
        X : [cudf.DataFrame]
            Test samples on which we predict
        y : [cudf.Series, device array, or numpy array]
            Ground truth values for predict(X)

        Returns
        -------
        score : float
            R^2 of self.predict(X) wrt. y.
        """
        from cuml.metrics.regression import r2_score
<<<<<<< HEAD
=======
        from cuml.common import input_to_dev_array

        X_m = input_to_dev_array(X)[0]
        y_m = input_to_dev_array(y)[0]
>>>>>>> 4f598d86

        if hasattr(self, 'handle'):
            handle = self.handle
        else:
            handle = None
        return r2_score(y,
                        cuda.to_device(self.predict(X)),
                        handle=handle)


class ClassifierMixin:
    """Mixin class for classifier estimators in"""

    _estimator_type = "classifier"

    def score(self, X, y, **kwargs):
        """Scoring function for based on mean accuracy.

        Parameters
        ----------
        X : [cudf.DataFrame]
            Test samples on which we predict
        y : [cudf.Series, device array, or numpy array]
            Ground truth values for predict(X)

        Returns
        -------
        score : float
            Accuracy of self.predict(X) wrt. y (fraction where y == pred_y)
        """
        from cuml.metrics.accuracy import accuracy_score
        from cuml.common import input_to_dev_array

        X_m = input_to_dev_array(X)[0]
        y_m = input_to_dev_array(y)[0]

        if hasattr(self, 'handle'):
            handle = self.handle
        else:
            handle = None

        return accuracy_score(y_m,
                              cuda.to_device(self.predict(X_m)),
                              handle=handle)<|MERGE_RESOLUTION|>--- conflicted
+++ resolved
@@ -41,13 +41,6 @@
             R^2 of self.predict(X) wrt. y.
         """
         from cuml.metrics.regression import r2_score
-<<<<<<< HEAD
-=======
-        from cuml.common import input_to_dev_array
-
-        X_m = input_to_dev_array(X)[0]
-        y_m = input_to_dev_array(y)[0]
->>>>>>> 4f598d86
 
         if hasattr(self, 'handle'):
             handle = self.handle
