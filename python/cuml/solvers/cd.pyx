--- conflicted
+++ resolved
@@ -24,114 +24,64 @@
 from libc.stdint cimport uintptr_t
 from libc.stdlib cimport calloc, malloc, free
 
-import cuml
+from cuml.common.base import Base
 from cuml.common.handle cimport cumlHandle
 
 cdef extern from "solver/solver.hpp" namespace "ML::Solver":
 
-<<<<<<< HEAD
-    cdef void cdFit(float *input,
-                    int n_rows,
-                    int n_cols,
-                    float *labels,
-                    float *coef,
-                    float *intercept,
-                    bool fit_intercept,
-                    bool normalize,
-                    int epochs,
-                    int loss,
-                    float alpha,
-                    float l1_ratio,
-                    bool shuffle,
-                    float tol)
-
-    cdef void cdFit(double *input,
-                    int n_rows,
-                    int n_cols,
-                    double *labels,
-                    double *coef,
-                    double *intercept,
-                    bool fit_intercept,
-                    bool normalize,
-                    int epochs,
-                    int loss,
-                    double alpha,
-                    double l1_ratio,
-                    bool shuffle,
-                    double tol)
-
-    cdef void cdPredict(const float *input,
+    cdef void cdFit(cumlHandle& handle,
+                   float *input,
+		               int n_rows,
+		               int n_cols,
+		               float *labels,
+		               float *coef,
+		               float *intercept,
+		               bool fit_intercept,
+		               bool normalize,
+		               int epochs,
+		               int loss,
+		               float alpha,
+		               float l1_ratio,
+		               bool shuffle,
+		               float tol) except +
+
+
+    cdef void cdFit(cumlHandle& handle,
+                   double *input,
+		               int n_rows,
+		               int n_cols,
+		               double *labels,
+		               double *coef,
+		               double *intercept,
+		               bool fit_intercept,
+		               bool normalize,
+		               int epochs,
+		               int loss,
+		               double alpha,
+		               double l1_ratio,
+		               bool shuffle,
+		               double tol) except +
+
+    cdef void cdPredict(cumlHandle& handle,
+                        const float *input,
                         int n_rows,
                         int n_cols,
                         const float *coef,
                         float intercept,
                         float *preds,
-                        int loss)
-
-    cdef void cdPredict(const double *input,
+                        int loss) except +
+
+    cdef void cdPredict(cumlHandle& handle,
+                        const double *input,
                         int n_rows,
                         int n_cols,
                         const double *coef,
                         double intercept,
                         double *preds,
-                        int loss)
-
-=======
-    cdef void cdFit(cumlHandle& handle,
-                   float *input,
-		   int n_rows,
-		   int n_cols,
-		   float *labels,
-		   float *coef,
-		   float *intercept,
-		   bool fit_intercept,
-		   bool normalize,
-		   int epochs,
-		   int loss,
-		   float alpha,
-		   float l1_ratio,
-		   bool shuffle,
-		   float tol) except +
-
-    
-    cdef void cdFit(cumlHandle& handle,
-                   double *input,
-		   int n_rows,
-		   int n_cols,
-		   double *labels,
-		   double *coef,
-		   double *intercept,
-		   bool fit_intercept,
-		   bool normalize,
-		   int epochs,
-		   int loss,
-		   double alpha,
-		   double l1_ratio,
-		   bool shuffle,
-		   double tol) except +
- 
-    cdef void cdPredict(cumlHandle& handle,
-                         const float *input, 
-                         int n_rows, 
-                         int n_cols, 
-                         const float *coef,
-                         float intercept, 
-                         float *preds,
-                         int loss) except +
-
-    cdef void cdPredict(cumlHandle& handle,
-                         const double *input, 
-                         int n_rows, 
-                         int n_cols,
-                         const double *coef, 
-                         double intercept, 
-                         double *preds,
-                         int loss) except +            
->>>>>>> 48ff5d86
-
-class CD(cuml.Base):
+                        int loss) except +
+
+class CD(Base):
     """
-<<<<<<< HEAD
     Coordinate Descent (CD) is a very common optimization algorithm that
     minimizes along coordinate directions to find the minimum of a function.
 
@@ -139,12 +89,6 @@
     input dataset.algorithm The CD algorithm currently works with linear
     regression and ridge, lasso, and elastic-net penalties.
 
-=======
-    Coordinate Descent (CD) is a very common optimization algorithm that minimizes along 
-    coordinate directions to find the minimum of a function.
-    cuML's CD algorithm accepts a numpy matrix or a cuDF DataFrame as the input dataset.
-    The CD algorithm currently works with linear regression and ridge, lasso, and elastic-net penalties.
->>>>>>> 48ff5d86
     Examples
     ---------
     .. code-block:: python
@@ -176,33 +120,27 @@
         Preds:
                     0 15.997
                     1 14.995
-                   
+
     Parameters
     -----------
-    loss : 'squared_loss' (Only 'squared_loss' is supported right now)      
+    loss : 'squared_loss' (Only 'squared_loss' is supported right now)
        'squared_loss' uses linear regression
     alpha: float (default = 0.0001)
         The constant value which decides the degree of regularization.
         'alpha = 0' is equivalent to an ordinary least square, solved by the
         LinearRegression object.
     l1_ratio: float (default = 0.15)
-<<<<<<< HEAD
         The ElasticNet mixing parameter, with 0 <= l1_ratio <= 1. For
         l1_ratio = 0 the penalty is an L2 penalty.
         For l1_ratio = 1 it is an L1 penalty. For 0 < l1_ratio < 1,
         the penalty is a combination of L1 and L2.
-=======
-        The ElasticNet mixing parameter, with 0 <= l1_ratio <= 1. For l1_ratio = 0 the penalty is an L2 penalty. 
-        For l1_ratio = 1 it is an L1 penalty. For 0 < l1_ratio < 1, the penalty is a combination of L1 and L2.
->>>>>>> 48ff5d86
     fit_intercept : boolean (default = True)
        If True, the model tries to correct for the global mean of y.
-       If False, the model expects that you have centered the data.        
+       If False, the model expects that you have centered the data.
     max_iter : int (default = 1000)
         The number of times the model should iterate through the entire
         dataset during training (default = 1000)
     tol : float (default = 1e-3)
-<<<<<<< HEAD
        The tolerance for the optimization: if the updates are smaller than tol,
        solver stops.
     shuffle : boolean (default = True)
@@ -214,22 +152,9 @@
     """
 
     def __init__(self, loss='squared_loss', alpha=0.0001, l1_ratio=0.15,
-                 fit_intercept=True, normalize=False, max_iter=1000, tol=1e-3,
-                 shuffle=True):
-
-=======
-       The tolerance for the optimization: if the updates are smaller than tol, solver stops. 
-    shuffle : boolean (default = True)
-       If set to ‘True’, a random coefficient is updated every iteration rather than looping over features sequentially by default. 
-       This (setting to ‘True’) often leads to significantly faster convergence especially when tol is higher than 1e-4.
-    
-    """
-    
-    def __init__(self, loss='squared_loss', alpha=0.0001, l1_ratio=0.15, 
-        fit_intercept=True, normalize=False, max_iter=1000, tol=1e-3, shuffle=True,
-        handle=None):
-        
->>>>>>> 48ff5d86
+        fit_intercept=True, normalize=False, max_iter=1000, tol=1e-3,
+        shuffle=True, handle=None):
+
         if loss in ['squared_loss']:
             self.loss = self._get_loss_int(loss)
         else:
@@ -266,12 +191,7 @@
         ----------
         X : cuDF DataFrame or numpy array
             Dense matrix (floats or doubles) of shape (n_samples, n_features)
-<<<<<<< HEAD
-
         y: cuDF DataFrame or numpy array
-=======
-        y: cuDF DataFrame
->>>>>>> 48ff5d86
            Dense vector (floats or doubles) of shape (n_samples, 1)
         """
 
@@ -306,22 +226,17 @@
 
         self.n_alpha = 1
 
-<<<<<<< HEAD
         self.coef_ = cudf.Series(np.zeros(self.n_cols,
                                           dtype=self.gdf_datatype))
         cdef uintptr_t coef_ptr = self._get_cudf_column_ptr(self.coef_)
-=======
-        self.coef_ = cudf.Series(np.zeros(self.n_cols, dtype=self.gdf_datatype))
-        cdef uintptr_t coef_ptr = self._get_column_ptr(self.coef_)
->>>>>>> 48ff5d86
-
-        cdef float c_intercept1 
+
+        cdef float c_intercept1
         cdef double c_intercept2
         cdef cumlHandle* handle_ = <cumlHandle*><size_t>self.handle.getHandle()
 
         if self.gdf_datatype.type == np.float32:
-<<<<<<< HEAD
-            cdFit(<float*>X_ptr,
+            cdFit(handle_[0],
+                  <float*>X_ptr,
                   <int>self.n_rows,
                   <int>self.n_cols,
                   <float*>y_ptr,
@@ -331,19 +246,6 @@
                   <bool>self.normalize,
                   <int>self.max_iter,
                   <int>self.loss,
-=======
-            cdFit(handle_[0],
-                  <float*>X_ptr, 
-                  <int>self.n_rows, 
-                  <int>self.n_cols, 
-                  <float*>y_ptr, 
-                  <float*>coef_ptr,
-                  <float*>&c_intercept1, 
-                  <bool>self.fit_intercept,       
-                  <bool>self.normalize,                    
-                  <int>self.max_iter,                  
-                  <int>self.loss,                       
->>>>>>> 48ff5d86
                   <float>self.alpha,
                   <float>self.l1_ratio,
                   <bool>self.shuffle,
@@ -351,8 +253,8 @@
 
             self.intercept_ = c_intercept1
         else:
-<<<<<<< HEAD
-            cdFit(<double*>X_ptr,
+            cdFit(handle_[0],
+                  <double*>X_ptr,
                   <int>self.n_rows,
                   <int>self.n_cols,
                   <double*>y_ptr,
@@ -362,28 +264,11 @@
                   <bool>self.normalize,
                   <int>self.max_iter,
                   <int>self.loss,
-=======
-            cdFit(handle_[0],
-                  <double*>X_ptr, 
-                  <int>self.n_rows, 
-                  <int>self.n_cols, 
-                  <double*>y_ptr, 
-                  <double*>coef_ptr,
-                  <double*>&c_intercept2, 
-                  <bool>self.fit_intercept,  
-                  <bool>self.normalize,                      
-                  <int>self.max_iter,                     
-                  <int>self.loss,  
->>>>>>> 48ff5d86
                   <double>self.alpha,
                   <double>self.l1_ratio,
                   <bool>self.shuffle,
                   <double>self.tol)
-<<<<<<< HEAD
-
-=======
-            
->>>>>>> 48ff5d86
+
             self.intercept_ = c_intercept2
 
         self.handle.sync()
@@ -428,12 +313,8 @@
         cdef cumlHandle* handle_ = <cumlHandle*><size_t>self.handle.getHandle()
 
         if pred_datatype.type == np.float32:
-<<<<<<< HEAD
-            cdPredict(<float*>X_ptr,
-=======
             cdPredict(handle_[0],
                       <float*>X_ptr,
->>>>>>> 48ff5d86
                       <int>n_rows,
                       <int>n_cols,
                       <float*>coef_ptr,
@@ -441,23 +322,16 @@
                       <float*>preds_ptr,
                       <int>self.loss)
         else:
-<<<<<<< HEAD
-            cdPredict(<double*>X_ptr,
-=======
             cdPredict(handle_[0],
                       <double*>X_ptr,
->>>>>>> 48ff5d86
                       <int>n_rows,
                       <int>n_cols,
                       <double*>coef_ptr,
                       <double>self.intercept_,
                       <double*>preds_ptr,
                       <int>self.loss)
-<<<<<<< HEAD
-=======
 
         self.handle.sync()
->>>>>>> 48ff5d86
 
         del(X_m)
 
